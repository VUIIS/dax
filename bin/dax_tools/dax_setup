#!/usr/bin/env python
# -*- coding: utf-8 -*-

"""dax_setup to setup variables for executables."""

import os
import sys
import stat
import glob
import socket
import getpass
import readline
import ConfigParser
from collections import OrderedDict


def complete(text, state):
    """Function to help tab completion path when using dax_setup."""
    return (glob.glob(text+'*')+[None])[state]


readline.set_completer_delims(' \t\n;')
readline.parse_and_bind("tab: complete")
readline.set_completer(complete)

BASH_PROFILE_XNAT = """
# Call for .xnat_profile files containing xnat logins:
if [ -f ~/.xnat_profile ]; then
    . ~/.xnat_profile
fi
"""

XNAT_PROFILE_TEMPLATE = """###### XNAT PROFILE FILE ######
# File running every time you open a new terminal (called by .bash_profile)
# created by dax_setup to setup your credentials as environment variables.
# Xnat host:
export XNAT_HOST="{host}"
# Xnat username
export XNAT_USER="{user}"
# Xnat password
export XNAT_PASS="{pwd}"
"""

<<<<<<< HEAD
DAX_SETTINGS_TEMPLATE = """; High level admin information. E.g. email address
[admin]
user_home={user_home}
admin_email={admin_email}
smtp_host={smtp_host}
smtp_from={smtp_from}
smtp_pass={smtp_pass}
xsitype_include={xsitype_include}

; Deep information about the cluster. This should include commands that \
are grid-specific to get job id, walltime usage etc. Additionally, there \
are several templates that needed to be specified. See readthedocs for a \
description.
[cluster]
cmd_submit={cmd_submit}
prefix_jobid={prefix_jobid}
suffix_jobid={suffix_jobid}
cmd_count_nb_jobs={cmd_count_nb_jobs}
cmd_get_job_status={cmd_get_job_status}
queue_status={queue_status}
running_status={running_status}
complete_status={complete_status}
cmd_get_job_memory={cmd_get_job_memory}
cmd_get_job_walltime={cmd_get_job_walltime}
cmd_get_job_node={cmd_get_job_node}
job_extension_file={job_extension_file}
job_template={job_template}
email_opts={email_opts}
gateway={gateway}
root_job_dir={root_job_dir}
queue_limit={queue_limit}
results_dir={results_dir}
max_age={max_age}
launcher_type={launcher_type}

; Information used to connect to REDCap databases if DAX_manager is used.
[redcap]
api_url={api_url}
api_key_dax={api_key_dax}

; Keeping this outside of redcap so we dont have to add a prefix to \
all the variables.
[dax_manager]
project={dm_project}
settingsfile={dm_settingsfile}
masimatlab={dm_masimatlab}
tmp={dm_tmp}
logsdir={dm_logsdir}
user={dm_user}
gateway={dm_gateway}
email={dm_email}
queue={dm_queue}
priority={dm_priority}
email_opts={dm_email_opts}
dax_build_start_date={dm_dax_build_start_date}
dax_build_end_date={dm_dax_build_end_date}
dax_build_pid={dm_dax_build_pid}
dax_update_tasks_start_date={dm_dax_update_tasks_start_date}
dax_update_tasks_end_date={dm_dax_update_tasks_end_date}
dax_update_tasks_pid={dm_dax_update_tasks_pid}
dax_launch_start_date={dm_dax_launch_start_date}
dax_launch_end_date={dm_dax_launch_end_date}
dax_launch_pid={dm_dax_launch_pid}
max_age={dm_max_age}
admin_email={dm_admin_email}
=======
ADMIN_DEFAULTS = OrderedDict([
                  ('user_home', os.path.expanduser('~')),
                  ('admin_email', ''),
                  ('smtp_host', ''),
                  ('smtp_from', ''),
                  ('smtp_pass', ''),
                  ('xsitype_include', 'proc:genProcData')])

CLUSTER_DEFAULTS = OrderedDict([
                    ('cmd_submit', 'qsub'),
                    ('prefix_jobid', ''),
                    ('suffix_jobid', ''),
                    ('cmd_count_nb_jobs', ''),
                    ('cmd_get_job_status', ''),
                    ('queue_status', ''),
                    ('running_status', ''),
                    ('complete_status', ''),
                    ('cmd_get_job_memory', ''),
                    ('cmd_get_job_walltime', ''),
                    ('cmd_get_job_node', ''),
                    ('job_extension_file', '.pbs'),
                    ('job_template', ''),
                    ('email_opts', 'a'),
                    ('gateway', socket.gethostname()),
                    ('root_job_dir', '/tmp'),
                    ('queue_limit', '400'),
                    ('results_dir', os.path.join(os.path.expanduser('~'),
                                                 'RESULTS_XNAT_SPIDER')),
                    ('max_age', '14')])

CODE_PATH_DEFAULTS = OrderedDict([
                      ('processors_path', ''),
                      ('spiders_path', ''),
                      ('modules_path', '')])

DAX_MANAGER_DEFAULTS = OrderedDict([
    ('api_url', ''),
    ('api_key_dax', ''),
    ('project', 'dax_project'),
    ('settingsfile', 'dax_settings_full_path'),
    ('masimatlab', 'dax_masimatlab'),
    ('tmp', 'dax_tmp_directory'),
    ('logsdir', 'dax_logs_path'),
    ('user', 'dax_cluster_user'),
    ('gateway', 'dax_gateway'),
    ('email', 'dax_cluster_email'),
    ('queue', 'dax_queue_limit'),
    ('priority', 'dax_proj_order'),
    ('email_opts', 'dax_job_email_options'),
    ('dax_build_start_date', 'dax_build_start_date'),
    ('dax_build_end_date', 'dax_build_end_date'),
    ('dax_build_pid', 'dax_build_pid'),
    ('dax_update_tasks_start_date', 'dax_update_tasks_start_date'),
    ('dax_update_tasks_end_date', 'dax_update_tasks_end_date'),
    ('dax_update_tasks_pid', 'dax_update_tasks_pid'),
    ('dax_launch_start_date', 'dax_launch_start_date'),
    ('dax_launch_end_date', 'dax_launch_end_date'),
    ('dax_launch_pid', 'dax_launch_pid'),
    ('max_age', 'dax_max_age'),
    ('admin_email', 'dax_email_address')])

DEFAULTS = {'admin': ADMIN_DEFAULTS,
            'cluster': CLUSTER_DEFAULTS,
            'code_path': CODE_PATH_DEFAULTS,
            'dax_manager': DAX_MANAGER_DEFAULTS}

INI_HEADER = """;dax_settings.ini contains all the variables to set dax on your system.
;It contains 4 sections define by [].

;The first one is [admin] defining the High level admin information.
; E.g. email address. xsitype_include needs to define the datatypes for DAX
; (Default: proc:genProcData).

;The second is [cluster] for deep information about the cluster.
; This should include commands that are grid-specific to get job id,
; walltime usage etc. Additionally, there are several templates that
; needed to be specified. See readthedocs for a description.

;The third one is [code_path] for Python script extension information.
; To import in dax all the spiders, processors and modules from those folders.
; You don't have to set a path if you don't want to give those paths.

;The fourth and last one is [dax_manager] that defines the REDCap
; infrastructure (options). Dax_manager uses REDCap to automatically generate
; settings for project. This section will help you set the API for your redcap
; project and all the variable on REDCap. If you don't know anything about it
; Leave all attributes to defaults value.

>>>>>>> 225524b3
"""

# Sentence to write when message prompt for user
OPTIONS_DESCRIPTION = {
           'user_home': {'msg': 'Please enter your home directory: ',
                         'is_path': True},
           'admin_email': {'msg': 'Please enter email address for admin. \
All emails will get sent here: ', 'is_path': False},
           'smtp_from': {'msg': 'Please enter an email address where emails \
should be sent from: ', 'is_path': False},
           'smtp_host': {'msg': 'Please enter the SMTP host associated to your \
email address: ', 'is_path': False},
           'smtp_pass': {'msg': 'Please enter the password associated to your \
email address: ', 'is_path': False, 'confidential': True},
           'xsitype_include': {'msg': 'Please enter the xsitypes you would like DAX \
to access in your XNAT instance: ', 'is_path': False},
           'cmd_submit': {'msg': 'What command is used to submit your batch file? \
[e.g., qsub, sbatch]: ', 'is_path': False},
           'prefix_jobid': {'msg': 'Please enter a string to print before the \
job id after submission: ', 'is_path': False},
           'suffix_jobid': {'msg': 'Please enter a string to print after the \
job id after submission: ', 'is_path': False},
           'cmd_count_nb_jobs': {'msg': 'Please enter the full path to text file \
containing the command used to count the number of jobs in the queue: ',
                                 'is_path': True},
           'cmd_get_job_status': {'msg': 'Please enter the full path to text file \
containing the command used to check the running status of a job: ',
                                  'is_path': True},
           'queue_status': {'msg': 'Please enter the string the job scheduler would \
use to indicate that a job is "in the queue": ', 'is_path': False},
           'running_status': {'msg': 'Please enter the string the job scheduler would \
use to indicate that a job is "running": ', 'is_path': False},
           'complete_status': {'msg': 'Please enter the string the job scheduler would \
use to indicate that a job is "complete": ', 'is_path': False},
           'cmd_get_job_memory': {'msg': 'Please enter the full path to the text file \
containing the command used to see how much memory a job used: ',
                                  'is_path': True},
           'cmd_get_job_walltime': {'msg': 'Please enter the full path to the text file \
containing the command used to see how much walltime a job used: ',
                                    'is_path': True},
           'cmd_get_job_node': {'msg': 'Please enter the full path to the text file \
containing the command used to see which node a job used: ',
                                'is_path': True},
           'job_extension_file': {'msg': 'Please enter an extension for the job \
batch file: ', 'is_path': False},
           'job_template': {'msg': 'Please enter the full path to the text file \
containing the template used to generate the batch script: ',
                            'is_path': True},
           'email_opts': {'msg': 'Please provide the options for the email \
notification for a job as defined by your grid scheduler: ', 'is_path': False},
           'gateway': {'msg': 'Please enter the hostname of the server \
to run dax on: ', 'is_path': False},
           'root_job_dir': {'msg': 'Please enter where the data should be stored \
on the node: ', 'is_path': True},
           'queue_limit': {'msg': 'Please enter the maximum number of jobs \
that should run at once: ', 'is_path': False},
           'results_dir': {'msg': 'Please enter directory where data will get \
copied to for upload: ', 'is_path': True},
           'max_age': {'msg': 'Please enter max days before re-running dax_build \
on a session: ', 'is_path': False},
           'api_url': {'msg': 'Please enter your REDCap API URL: ',
                       'is_path': False},
           'api_key_dax': {'msg': 'Please enter the key to connect to the \
DAX Manager REDCap database: ', 'is_path': False},
           'spiders_path': {'msg': 'Please enter Folder path where you store \
your spiders: ', 'is_path': True},
           'processors_path': {'msg': 'Please enter Folder path where you store \
your processors: ', 'is_path': True},
           'modules_path': {'msg': 'Please enter Folder path where you store \
your modules: ', 'is_path': True},
           }

SGE_TEMPLATE = """#!/bin/bash
#$ -S /bin/sh
#$ -M ${job_email}
#$ -m ${job_email_options}
#$ -l h_rt=${job_walltime}
#$ -l tmem=${job_memory}M
#$ -l h_vmem=${job_memory}M
#$ -o ${job_output_file}
#$ -pe smp ${job_ppn}
#$ -j y
#$ -cwd
#$ -V
uname -a # outputs node info (name, date&time, type, OS, etc)
export ITK_GLOBAL_DEFAULT_NUMBER_OF_THREADS=${job_ppn} #set the variable \
to use only the right amount of ppn
SCREEN=$$$$$$$$
SCREEN=${SCREEN:0:8}
echo 'Screen display number for xvfb-run' $SCREEN
xvfb-run --wait=5 \
-a -e /tmp/xvfb_$SCREEN.err -f /tmp/xvfb_$SCREEN.auth \
--server-num=$SCREEN \
--server-args="-screen 0 1920x1200x24 -ac +extension GLX" \
${job_cmds}\n"""

DEFAULT_SGE_DICT = {'cmd_submit': 'qsub',
                    'prefix_jobid': 'Your job ',
                    'suffix_jobid': '("',
                    'cmd_count_nb_jobs': 'expr `qstat -u $USER | wc -l` - 2\n',
                    'queue_status': 'qw',
                    'running_status': 'r',
                    'complete_status': '',
                    'cmd_get_job_memory': "echo ''\n",
                    'cmd_get_job_node': "echo ''\n",
                    'cmd_get_job_status': "qstat -u $USER | grep ${jobid} \
| awk {'print $5'}\n",
                    'cmd_get_job_walltime': "echo ''\n",
                    'job_extension_file': '.pbs',
                    'job_template': SGE_TEMPLATE,
                    'email_opts': 'a'}

SLURM_TEMPLATE = """#!/bin/bash
#SBATCH --mail-user=${job_email}
#SBATCH --mail-type=${job_email_options}
#SBATCH --nodes=1
#SBATCH --ntasks=${job_ppn}
#SBATCH --time=${job_walltime}
#SBATCH --mem=${job_memory}mb
#SBATCH -o ${job_output_file}

uname -a # outputs node info (name, date&time, type, OS, etc)
export ITK_GLOBAL_DEFAULT_NUMBER_OF_THREADS=${job_ppn} #set the variable \
to use only the right amount of ppn
SCREEN=$$$$$$$$
SCREEN=${SCREEN:0:8}
echo 'Screen display number for xvfb-run' $SCREEN
xvfb-run --wait=5 \
-a -e /tmp/xvfb_$SCREEN.err -f /tmp/xvfb_$SCREEN.auth \
--server-num=$SCREEN \
--server-args="-screen 0 1920x1200x24 -ac +extension GLX" \
${job_cmds}\n"""

DEFAULT_SLURM_DICT = {'cmd_submit': 'sbatch',
                      'prefix_jobid': 'Submitted batch job ',
                      'suffix_jobid': '\n',
                      'cmd_count_nb_jobs': 'squeue -u masispider,vuiiscci \
--noheader | wc -l\n',
                      'queue_status': 'Q',
                      'running_status': 'R',
                      'complete_status': 'slurm_load_jobs error: Invalid job \
id specified\n',
                      'cmd_get_job_memory': "sacct -j ${jobid}.batch --format \
MaxRss --noheader | awk '{print $1+0}'\n",
                      'cmd_get_job_node': 'sacct -j ${jobid}.batch --format \
NodeList --noheader\n',
                      'cmd_get_job_status': 'slurm_load_jobs error: Invalid \
job id specified\n',
                      'cmd_get_job_walltime': 'sacct -j ${jobid}.batch \
--format CPUTime --noheader\n',
                      'job_extension_file': '.slurm',
                      'job_template': SLURM_TEMPLATE,
                      'email_opts': 'FAIL'}

MOAB_TEMPLATE = """#!/bin/bash
#PBS -M ${job_email}
#PBS -m ${job_email_options}
#PBS -l nodes=1:ppn=${job_ppn}
#PBS -l walltime=${job_walltime}
#PBS -l mem=${job_memory}mb
#PBS -o ${job_output_file}
#PBS -j y

uname -a # outputs node info (name, date&time, type, OS, etc)
export ITK_GLOBAL_DEFAULT_NUMBER_OF_THREADS=${job_ppn} #set the variable \
to use only the right amount of ppn
SCREEN=$$$$$$$$
SCREEN=${SCREEN:0:8}
echo 'Screen display number for xvfb-run' $SCREEN
xvfb-run --wait=5 \
-a -e /tmp/xvfb_$SCREEN.err -f /tmp/xvfb_$SCREEN.auth \
--server-num=$SCREEN \
--server-args="-screen 0 1920x1200x24 -ac +extension GLX" \
${job_cmds}\n"""

DEFAULT_MOAB_DICT = {
  'cmd_submit': 'qsub',
  'prefix_jobid': '',
  'suffix_jobid': '.',
  'cmd_count_nb_jobs': 'qstat | grep $USER | wc -l\n',
  'queue_status': 'Q',
  'running_status': 'R',
  'complete_status': 'C',
  'cmd_get_job_memory': "rsh vmpsched 'tracejob -n ${numberofdays} ${jobid}' \
2> /dev/null | awk -v FS='(resources_used.mem=|kb)' '{print $2}' \
| sort -u | tail -1\n",
  'cmd_get_job_node': "echo ''\n",
  'cmd_get_job_status': "qstat -f ${jobid} | grep job_state \
| awk {'print $3'}\n",
  'cmd_get_job_walltime': "rsh vmpsched 'tracejob -n ${numberofdays} ${jobid}' \
2> /dev/null | awk -v FS='(resources_used.walltime=|\n)' '{print $2}' \
| sort -u | tail -1\n",
  'job_extension_file': '.pbs',
  'job_template': MOAB_TEMPLATE,
  'email_opts': 'a'}


class DAX_Setup_Handler(object):
    """DAX_Setup_Handler Class.

    Class to write the dax_settings.ini files required to run any
    dax executables.
    """

    def __init__(self):
        """Entry Point for DAX_Setup_Handler class."""
        # Set the settings_file
        self.settings_file = os.path.join(os.path.expanduser('~'),
                                          '.dax_settings.ini')

        # ConfigParser
        self.config_parser = ConfigParser.SafeConfigParser(allow_no_value=True)

        # Set the configParser from init file or default value
        if os.path.isfile(self.settings_file):
            try:
                self.config_parser.read(self.settings_file)
            except ConfigParser.MissingSectionHeaderError as MSHE:
                self._print_error_and_exit('Missing header bracket detected. \
Please check your ini file.\n', MSHE)
        else:  # set to default
            for section in sorted(DEFAULTS.keys()):
                self.config_parser.add_section(section)
                for option in DEFAULTS[section].iterkeys():
                    self.config_parser.set(section, option,
                                           DEFAULTS[section][option])

    def exists(self):
        """Check if ini file exists.

        :return: True if exists, False otherwise
        """
        return os.path.isfile(self.settings_file)

    def config(self):
        """Config the configParser for each section and ask user for value.

        Caller for all of the _get* methods.
        :return: True if using default settings, False otherwise
        """
        # For each section ask the user if he wants to edit it:
        print 'Starting to config the dax_settings.ini file:'
        for section in self.config_parser.sections():
            sys.stdout.write('  - Section: %s\n' % section)
            modify = prompt_user_yes_no('    Do you want to set/modify \
the section [%s] in the settings file?' % section)
            if modify:
                self.config_section(section)

    def config_section(self, section):
        """Configure the section.

        :param section: name of the section
        :return: None
        """
        msg = "Do you want to use specific templates settings from DAX?"
        if section == 'cluster' and prompt_user_yes_no(msg):
            self._set_cluster_default()
        else:
            for option in self.config_parser.options(section):
                value = self._prompt(section, option)
                self.config_parser.set(section, option, value)

<<<<<<< HEAD
        :return: None
        """
        value = self._prompt("Please enter the xsitypes you would like DAX \
to access in your XNAT instance : ")
        self._set('xsitype_include', value)

    # Begin cluster section
    def _get_cmd_submit(self):
        """Prompt the user for the command to submit a job to the grid.

        :return: None
        """
        value = self._prompt("What command is used to submit your batch file? \
[e.g., qsub, sbatch] : ")
        self._set('cmd_submit', value)

    def _get_prefix_jobid(self):
        """Prompt the user for a string.

        The string represents the prefix in the string prompt by the cluster
         before the Job ID after submitting a job.

        :return: None
        """
        value = self._prompt("Please enter a string to print before the \
job id after submission.", 'Submitted batch job')
        self._set('prefix_jobid', value)

    def _get_suffix_jobid(self):
        """Prompt the user for the suffix of the job submission string.

        :return: None
        """
        value = self._prompt("Please enter a string to print after the \
job id after submission.", '\\n')
        self._set('suffix_jobid', value)

    def _get_cmd_count_nb_jobs(self):
        """Prompt the user for the path.

        The path given correspond to where the template file is for the
         command to count the number of jobs.

        :return: None
        """
        value = self._prompt("Please enter the full path to text file \
containing the command used to count the number of jobs in the queue : ",
                             is_path=True)
        self._set('cmd_count_nb_jobs', value)

    def _get_cmd_get_job_status(self):
        """Prompt the user for the path.

        The path given correspond to where the tempalte file is for the
         command to get the status of a job by job id.

        :return: None
        """
        value = self._prompt("Please enter the full path to text file \
containing the command used to check the running status of a job : ",
                             is_path=True)
        self._set('cmd_get_job_status', value)

    def _get_queue_status(self):
        """Prompt the user for the string.

        The string indicates the queueing status of a job on the cluster.
         (Complete/C etc).
        """
        value = self._prompt("Please enter the string the job scheduler would \
use to indicate that a job is 'in the queue' : ")
        self._set('queue_status', value)

    def _get_running_status(self):
        """Prompt the user for the string.

        The string indicates the running status of a job on the cluster.
         (Running/R etc).

        :return: None
        """
        value = self._prompt("Please enter the string the job scheduler would \
use to indicate that a job is 'running' : ")
        self._set('running_status', value)

    def _get_complete_status(self):
        """Prompt the user for the string.

        The string indicates the complete status of a job on the cluster.
         (Complete/C etc).

        :return: None
        """
        value = self._prompt("Please enter the string the job scheduler would \
use to indicate that a job is 'complete' : ")
        self._set('complete_status', value)

    def _get_cmd_get_job_memory(self):
        """Prompt the user for the full path.

        The path given correspond to the file containing the command
         used to see how much memory a job used.

        :return: None
        """
        value = self._prompt("Please enter the full path to the text file \
containing the command used to see how much memory a job used : ",
                             is_path=True)
        self._set('cmd_get_job_memory', value)

    def _get_cmd_get_job_walltime(self):
        """Prompt the user for the full path.

        The path given correspond to the file containing the command
         used to see how much walltime a job used.

        :return: None

        """
        value = self._prompt("Please enter the full path to the text file \
containing the command used to see how much walltime a job used : ",
                             is_path=True)
        self._set('cmd_get_job_walltime', value)

    def _get_cmd_get_job_node(self):
        """Prompt the user for the full path.

        The path given correspond to the file containing the command
         used to see what node a job used.

        :return: None
        """
        value = self._prompt("Please enter the full path to the text file \
containing the command used to see which node a job used : ", is_path=True)
        self._set('cmd_get_job_node', value)

    def _get_job_extension_file(self):
        """Prompt the user for a job file extension (.pbs, .slurm etc).

        :return: None
        """
        value = self._prompt("Please enter an extension for the job \
batch file.", '.pbs')
        self._set('job_extension_file', value)

    def _get_job_template(self):
        """Prompt the user for the full path.

        The path given correspond to the file containing the template
         used to generate the batch file.

        :return: None
        """
        value = self._prompt("Please enter the full path to the text file \
containing the template used to generate the batch script : ", is_path=True)
        self._set('job_template', value)

    def _get_email_opts(self):
        """Prompt the user for when they want to be notified about a job.

        :return: None
        """
        value = self._prompt("Please provide the options for the email \
notification for a job as defined by your grid scheduler : ")
        self._set('email_opts', value)

    def _get_gateway(self):
        """Prompt the user for the hostname of the server to run on.

        :return: None
        """
        default = socket.gethostname()
        value = self._prompt("Please enter the hostname of the server \
to run dax on.", default)
        self._set('gateway', value)

    def _get_root_job_dir(self):
        """Prompt the user for the directory.

        The directory represents the folder where the data should be stored
         on the node.

        :return: None
        """
        value = self._prompt("Please enter where the data should be stored \
on the node.", '/tmp', is_path=True)
        self._set('root_job_dir', value)

    def _get_queue_limit(self):
        """Prompt the user for the maximum number of jobs that should run at a time.

        :return: None
        """
        value = self._prompt("Please enter the maximum number of jobs \
that should run at once.", '600')
        self._set('queue_limit', value)

    def _get_results_dir(self):
        """Prompt the user where the data should get uploaded to when done.

        :return: None
        """
        default = os.path.join(self.settings_dict['user_home'],
                               'RESULTS_XNAT_SPIDER')
        value = self._prompt("Please enter directory where data will get \
copied to for upload.", default, is_path=True)
        self._set('results_dir', value)

    def _get_max_age(self):
        """Prompt the user for the number of days.

        Dax will ignore the session that are already built. It will rerun any
         sessions that pass the maximun age chosen. Default: 7days.

        :return: None
        """
        value = self._prompt("Please max days before re-running dax_build \
on a session.", '7')
        self._set('max_age', value)
        
    def _get_launcher_type(self):
        """
        Prompt the user to choose a launcher type
        
        :return: None
        """
        value2type = {'1':'xnatq-combined',
                      '2':'diskq-combined',
                      '3':'diskq-xnat',
                      '4':'diskq-cluster'}
        
        msg = "Which launcher type do you want to use? ["
        for v,t in value2type.iteritems():
            msg += v+'.'+t+' '
        
        msg = msg[:-1]+"]"
        value = '0'
        while value not in ['1', '2', '3', '4']:
            value = self._prompt(msg, '1')

        self._set('launcher_type', value2type[value])

    # redcap section
    def _get_api_url(self):
        """Prompt user for the REDCap API URL.

        :return: None

        """
        value = self._prompt("Please enter your REDCap API URL : ")
        self._set('api_url', value)

    def _get_api_key_dax(self):
        """Prompt the user to enter an API key to connect to REDCap for DAX Manager.
=======
    def write(self):
        """Write the all of the config options to the ~/.dax_settings.ini file.
>>>>>>> 225524b3

        :return: None
        """
        with open(self.settings_file, 'w+') as ini_f:
            ini_f.write(INI_HEADER)
            self.config_parser.write(ini_f)

    def _prompt(self, section, option):
        """Method to prompt a user for an input for the option in the template.

        :param option: option name
        :return: String of the input
        """
        if option in OPTIONS_DESCRIPTION.keys():
            if 'confidential' in OPTIONS_DESCRIPTION[option].keys():
                msg = OPTIONS_DESCRIPTION[option]['msg']
                stdin = getpass.getpass(prompt=msg)
            else:
                stdin = raw_input(OPTIONS_DESCRIPTION[option]['msg'])
            if OPTIONS_DESCRIPTION[option]['is_path'] and stdin:
                if stdin.startswith('~/'):
                    stdin = os.path.join(os.path.expanduser('~'), stdin[2:])
                else:
                    stdin = os.path.abspath(stdin)
                if not os.path.exists(stdin):
                    print "Path <%s> does not exists." % stdin
                    stdin = self._prompt(section, option)
        else:
            stdin = raw_input('Please enter %s: ' % option)
        if not stdin:
            stdin = DEFAULTS[section][option]

        return stdin

    def _set_cluster_default(self, ctype=False):
        """Use the default cluster settings from the cluster type selected.

        :param ctype: True if set to default
        :return: None
        """
<<<<<<< HEAD
        if ctype:
            cluster_type = '1'
        else:
            cluster_type = '0'
            while cluster_type not in ['1', '2', '3']:
                cluster_type = self._prompt("Which cluster are you using? \
        [1.SGE 2.SLURM 3.MOAB] ")
            print 'Warning: You can edit the cluster templates files at any \
        time in ~/.dax_templates/'
            self._get_gateway()
            self._get_root_job_dir()
            self._get_queue_limit()
            self._get_results_dir()
            self._get_max_age()
            self._get_launcher_type()
=======
        cluster_type = '0'
        while cluster_type not in ['1', '2', '3']:
            cluster_type = raw_input("Which cluster are you using? \
[1.SGE 2.SLURM 3.MOAB] ")
        sys.stdout.write('Warning: You can edit the cluster templates files at any \
time in ~/.dax_templates/\n')

        for option in ['gateway', 'root_job_dir', 'queue_limit', 'results_dir',
                       'max_age']:
            value = self._prompt('cluster', option)
            self.config_parser.set('cluster', option, value)
>>>>>>> 225524b3

        if cluster_type == '1':
            cluster_dict = DEFAULT_SGE_DICT
        elif cluster_type == '2':
            cluster_dict = DEFAULT_SLURM_DICT
        else:
            cluster_dict = DEFAULT_MOAB_DICT

        # Copy the files from the template:
        templates_path = os.path.join(self.config_parser.get('admin',
                                                             'user_home'),
                                      '.dax_templates')
        if not os.path.exists(templates_path):
            os.makedirs(templates_path)
        for option, value in cluster_dict.items():
            if option in OPTIONS_DESCRIPTION and \
               OPTIONS_DESCRIPTION[option]['is_path']:
                file_path = os.path.join(templates_path, option+'.txt')
                with open(file_path, 'w') as fid:
                    fid.writelines(value)
                self.config_parser.set('cluster', option, file_path)
            else:
                self.config_parser.set('cluster', option, value)


def set_xnat_credentials():
    """Ask User for xnat credentials and store it locally.

<<<<<<< HEAD
    def write(self):
        """Write the all of the config options to the ~/.dax_settings.ini file.

        :return: None
        """
        with open(self.settings_file, 'w') as fid:
            fid.writelines(DAX_SETTINGS_TEMPLATE.format(**self.settings_dict))

    def config(self):
        """Caller for all of the _get* methods.

        :return: True if using default settings, False otherwise
        """
        self._set_dax_setup_type()
        if self.dax_setup_type == 'cluster':
            print 'Starting to config the dax_settings.ini file:'
            print '\n  ADMIN :'
            self._get_user_home()
            self._get_admin_email()
            self._get_smtp_from()
            self._get_smtp_host()
            self._get_smtp_pass()
            self._get_xsitype_include()
            print '\n  CLUSTER :'
            use_default = self._use_cluster_default()
            if use_default:
                self._set_cluster_default()
            else:
                self._get_cmd_submit()
                self._get_prefix_jobid()
                self._get_suffix_jobid()
                self._get_cmd_count_nb_jobs()
                self._get_cmd_get_job_status()
                self._get_queue_status()
                self._get_running_status()
                self._get_complete_status()
                self._get_cmd_get_job_memory()
                self._get_cmd_get_job_walltime()
                self._get_cmd_get_job_node()
                self._get_job_extension_file()
                self._get_job_template()
                self._get_email_opts()
                self._get_gateway()
                self._get_root_job_dir()
                self._get_queue_limit()
                self._get_results_dir()
                self._get_max_age()
                self._get_launcher_type()
            print '\n  REDCAP :'
            self._get_api_url()
            self._get_api_key_dax()
            self._get_dax_manager_dict()
        else:
            self._set_tools_setup()
=======
    :return: None
    """
    xnat_profile = os.path.join(os.path.expanduser('~'), '.xnat_profile')
    if not os.path.isfile(xnat_profile) \
       and not os.environ['XNAT_HOST'] \
       and not os.environ['XNAT_USER'] \
       and not os.environ['XNAT_PASS']:
        print 'Setting XNAT credentials:'
        host = raw_input("Please enter your XNAT host: ")
        user = raw_input("Please enter your XNAT username: ")
        pwd = getpass.getpass(prompt='Please enter your XNAT password: ')
        with open(xnat_profile, 'w') as fid:
            fid.writelines(XNAT_PROFILE_TEMPLATE.format(host=host,
                                                        user=user,
                                                        pwd=pwd))
        # Changing mod of the file:
        os.chmod(xnat_profile, stat.S_IRWXU)
        print 'Please run the ~/.xnat_profile to set up the credentials.'
        # add .xnat_profile to your profile file:
        init_profile()
>>>>>>> 225524b3


def init_profile():
    """Function to init your profile file to call xnat_profile.

    :param profile_path: path to your profile file
    :return: None
    """
    # link the file in the bashrc or profile
    profile = os.path.join(os.path.expanduser('~'), '.bash_profile')

    if os.path.exists(os.path.join(os.path.expanduser('~'), '.bash_profile')):
        profile = os.path.join(os.path.expanduser('~'), '.bash_profile')
    elif os.path.exists(os.path.join(os.path.expanduser('~'), '.bashrc')):
        profile = os.path.join(os.path.expanduser('~'), '.bashrc')
    elif os.path.exists(os.path.join(os.path.expanduser('~'), '.profile')):
        profile = os.path.join(os.path.expanduser('~'), '.profile')
    else:
        raise Exception("could not find your profile file. Please set up XNAT_HOST, \
XNAT_USER, and XNAT_PASS environment variables manually and rerun dax_setup.")
    # Add the line to the profile
    if 'source ~/.xnat_profile' not in open(profile).read():
        with open(profile, "a") as f_profile:
            f_profile.write(BASH_PROFILE_XNAT)


def prompt_user_yes_no(question):
    """Prompt the user for a question with answer Y/N.

    :return: True if yes, False if no, ask again if any other answer
    """
    value = ''
    while value.lower() not in ['yes', 'no', 'n', 'y']:
        value = raw_input("%s [yes/no] " % question)
    if value.lower() in ['yes', 'y']:
        return True
    else:
        return False

if __name__ == '__main__':
    print '########## DAX_SETUP ##########'
    print 'Script to setup the ~/.dax_settings.ini files \
for your dax installation.\n'
    # Set xnat credentials if needed
    set_xnat_credentials()

    # Set the settings for dax
    DSH = DAX_Setup_Handler()

    if DSH.exists():
        sys.stdout.write('Settings file ~/.dax_settings.ini found.\n')
        if not prompt_user_yes_no('Do you want to edit it?'):
            print '########## END ##########'
            sys.exit()

    DSH.config()
    DSH.write()

    print '\n0 error(s) -- dax_setup done.'
    print '########## END ##########'<|MERGE_RESOLUTION|>--- conflicted
+++ resolved
@@ -41,73 +41,6 @@
 export XNAT_PASS="{pwd}"
 """
 
-<<<<<<< HEAD
-DAX_SETTINGS_TEMPLATE = """; High level admin information. E.g. email address
-[admin]
-user_home={user_home}
-admin_email={admin_email}
-smtp_host={smtp_host}
-smtp_from={smtp_from}
-smtp_pass={smtp_pass}
-xsitype_include={xsitype_include}
-
-; Deep information about the cluster. This should include commands that \
-are grid-specific to get job id, walltime usage etc. Additionally, there \
-are several templates that needed to be specified. See readthedocs for a \
-description.
-[cluster]
-cmd_submit={cmd_submit}
-prefix_jobid={prefix_jobid}
-suffix_jobid={suffix_jobid}
-cmd_count_nb_jobs={cmd_count_nb_jobs}
-cmd_get_job_status={cmd_get_job_status}
-queue_status={queue_status}
-running_status={running_status}
-complete_status={complete_status}
-cmd_get_job_memory={cmd_get_job_memory}
-cmd_get_job_walltime={cmd_get_job_walltime}
-cmd_get_job_node={cmd_get_job_node}
-job_extension_file={job_extension_file}
-job_template={job_template}
-email_opts={email_opts}
-gateway={gateway}
-root_job_dir={root_job_dir}
-queue_limit={queue_limit}
-results_dir={results_dir}
-max_age={max_age}
-launcher_type={launcher_type}
-
-; Information used to connect to REDCap databases if DAX_manager is used.
-[redcap]
-api_url={api_url}
-api_key_dax={api_key_dax}
-
-; Keeping this outside of redcap so we dont have to add a prefix to \
-all the variables.
-[dax_manager]
-project={dm_project}
-settingsfile={dm_settingsfile}
-masimatlab={dm_masimatlab}
-tmp={dm_tmp}
-logsdir={dm_logsdir}
-user={dm_user}
-gateway={dm_gateway}
-email={dm_email}
-queue={dm_queue}
-priority={dm_priority}
-email_opts={dm_email_opts}
-dax_build_start_date={dm_dax_build_start_date}
-dax_build_end_date={dm_dax_build_end_date}
-dax_build_pid={dm_dax_build_pid}
-dax_update_tasks_start_date={dm_dax_update_tasks_start_date}
-dax_update_tasks_end_date={dm_dax_update_tasks_end_date}
-dax_update_tasks_pid={dm_dax_update_tasks_pid}
-dax_launch_start_date={dm_dax_launch_start_date}
-dax_launch_end_date={dm_dax_launch_end_date}
-dax_launch_pid={dm_dax_launch_pid}
-max_age={dm_max_age}
-admin_email={dm_admin_email}
-=======
 ADMIN_DEFAULTS = OrderedDict([
                   ('user_home', os.path.expanduser('~')),
                   ('admin_email', ''),
@@ -136,7 +69,8 @@
                     ('queue_limit', '400'),
                     ('results_dir', os.path.join(os.path.expanduser('~'),
                                                  'RESULTS_XNAT_SPIDER')),
-                    ('max_age', '14')])
+                    ('max_age', '14'),
+                    ('launcher_type', 'xnatq-combined'])
 
 CODE_PATH_DEFAULTS = OrderedDict([
                       ('processors_path', ''),
@@ -196,7 +130,6 @@
 ; project and all the variable on REDCap. If you don't know anything about it
 ; Leave all attributes to defaults value.
 
->>>>>>> 225524b3
 """
 
 # Sentence to write when message prompt for user
@@ -257,6 +190,7 @@
 copied to for upload: ', 'is_path': True},
            'max_age': {'msg': 'Please enter max days before re-running dax_build \
 on a session: ', 'is_path': False},
+           'launcher_type': {'msg': 'Please enter launcher type: ', 'is_path': False},
            'api_url': {'msg': 'Please enter your REDCap API URL: ',
                        'is_path': False},
            'api_key_dax': {'msg': 'Please enter the key to connect to the \
@@ -460,265 +394,8 @@
                 value = self._prompt(section, option)
                 self.config_parser.set(section, option, value)
 
-<<<<<<< HEAD
-        :return: None
-        """
-        value = self._prompt("Please enter the xsitypes you would like DAX \
-to access in your XNAT instance : ")
-        self._set('xsitype_include', value)
-
-    # Begin cluster section
-    def _get_cmd_submit(self):
-        """Prompt the user for the command to submit a job to the grid.
-
-        :return: None
-        """
-        value = self._prompt("What command is used to submit your batch file? \
-[e.g., qsub, sbatch] : ")
-        self._set('cmd_submit', value)
-
-    def _get_prefix_jobid(self):
-        """Prompt the user for a string.
-
-        The string represents the prefix in the string prompt by the cluster
-         before the Job ID after submitting a job.
-
-        :return: None
-        """
-        value = self._prompt("Please enter a string to print before the \
-job id after submission.", 'Submitted batch job')
-        self._set('prefix_jobid', value)
-
-    def _get_suffix_jobid(self):
-        """Prompt the user for the suffix of the job submission string.
-
-        :return: None
-        """
-        value = self._prompt("Please enter a string to print after the \
-job id after submission.", '\\n')
-        self._set('suffix_jobid', value)
-
-    def _get_cmd_count_nb_jobs(self):
-        """Prompt the user for the path.
-
-        The path given correspond to where the template file is for the
-         command to count the number of jobs.
-
-        :return: None
-        """
-        value = self._prompt("Please enter the full path to text file \
-containing the command used to count the number of jobs in the queue : ",
-                             is_path=True)
-        self._set('cmd_count_nb_jobs', value)
-
-    def _get_cmd_get_job_status(self):
-        """Prompt the user for the path.
-
-        The path given correspond to where the tempalte file is for the
-         command to get the status of a job by job id.
-
-        :return: None
-        """
-        value = self._prompt("Please enter the full path to text file \
-containing the command used to check the running status of a job : ",
-                             is_path=True)
-        self._set('cmd_get_job_status', value)
-
-    def _get_queue_status(self):
-        """Prompt the user for the string.
-
-        The string indicates the queueing status of a job on the cluster.
-         (Complete/C etc).
-        """
-        value = self._prompt("Please enter the string the job scheduler would \
-use to indicate that a job is 'in the queue' : ")
-        self._set('queue_status', value)
-
-    def _get_running_status(self):
-        """Prompt the user for the string.
-
-        The string indicates the running status of a job on the cluster.
-         (Running/R etc).
-
-        :return: None
-        """
-        value = self._prompt("Please enter the string the job scheduler would \
-use to indicate that a job is 'running' : ")
-        self._set('running_status', value)
-
-    def _get_complete_status(self):
-        """Prompt the user for the string.
-
-        The string indicates the complete status of a job on the cluster.
-         (Complete/C etc).
-
-        :return: None
-        """
-        value = self._prompt("Please enter the string the job scheduler would \
-use to indicate that a job is 'complete' : ")
-        self._set('complete_status', value)
-
-    def _get_cmd_get_job_memory(self):
-        """Prompt the user for the full path.
-
-        The path given correspond to the file containing the command
-         used to see how much memory a job used.
-
-        :return: None
-        """
-        value = self._prompt("Please enter the full path to the text file \
-containing the command used to see how much memory a job used : ",
-                             is_path=True)
-        self._set('cmd_get_job_memory', value)
-
-    def _get_cmd_get_job_walltime(self):
-        """Prompt the user for the full path.
-
-        The path given correspond to the file containing the command
-         used to see how much walltime a job used.
-
-        :return: None
-
-        """
-        value = self._prompt("Please enter the full path to the text file \
-containing the command used to see how much walltime a job used : ",
-                             is_path=True)
-        self._set('cmd_get_job_walltime', value)
-
-    def _get_cmd_get_job_node(self):
-        """Prompt the user for the full path.
-
-        The path given correspond to the file containing the command
-         used to see what node a job used.
-
-        :return: None
-        """
-        value = self._prompt("Please enter the full path to the text file \
-containing the command used to see which node a job used : ", is_path=True)
-        self._set('cmd_get_job_node', value)
-
-    def _get_job_extension_file(self):
-        """Prompt the user for a job file extension (.pbs, .slurm etc).
-
-        :return: None
-        """
-        value = self._prompt("Please enter an extension for the job \
-batch file.", '.pbs')
-        self._set('job_extension_file', value)
-
-    def _get_job_template(self):
-        """Prompt the user for the full path.
-
-        The path given correspond to the file containing the template
-         used to generate the batch file.
-
-        :return: None
-        """
-        value = self._prompt("Please enter the full path to the text file \
-containing the template used to generate the batch script : ", is_path=True)
-        self._set('job_template', value)
-
-    def _get_email_opts(self):
-        """Prompt the user for when they want to be notified about a job.
-
-        :return: None
-        """
-        value = self._prompt("Please provide the options for the email \
-notification for a job as defined by your grid scheduler : ")
-        self._set('email_opts', value)
-
-    def _get_gateway(self):
-        """Prompt the user for the hostname of the server to run on.
-
-        :return: None
-        """
-        default = socket.gethostname()
-        value = self._prompt("Please enter the hostname of the server \
-to run dax on.", default)
-        self._set('gateway', value)
-
-    def _get_root_job_dir(self):
-        """Prompt the user for the directory.
-
-        The directory represents the folder where the data should be stored
-         on the node.
-
-        :return: None
-        """
-        value = self._prompt("Please enter where the data should be stored \
-on the node.", '/tmp', is_path=True)
-        self._set('root_job_dir', value)
-
-    def _get_queue_limit(self):
-        """Prompt the user for the maximum number of jobs that should run at a time.
-
-        :return: None
-        """
-        value = self._prompt("Please enter the maximum number of jobs \
-that should run at once.", '600')
-        self._set('queue_limit', value)
-
-    def _get_results_dir(self):
-        """Prompt the user where the data should get uploaded to when done.
-
-        :return: None
-        """
-        default = os.path.join(self.settings_dict['user_home'],
-                               'RESULTS_XNAT_SPIDER')
-        value = self._prompt("Please enter directory where data will get \
-copied to for upload.", default, is_path=True)
-        self._set('results_dir', value)
-
-    def _get_max_age(self):
-        """Prompt the user for the number of days.
-
-        Dax will ignore the session that are already built. It will rerun any
-         sessions that pass the maximun age chosen. Default: 7days.
-
-        :return: None
-        """
-        value = self._prompt("Please max days before re-running dax_build \
-on a session.", '7')
-        self._set('max_age', value)
-        
-    def _get_launcher_type(self):
-        """
-        Prompt the user to choose a launcher type
-        
-        :return: None
-        """
-        value2type = {'1':'xnatq-combined',
-                      '2':'diskq-combined',
-                      '3':'diskq-xnat',
-                      '4':'diskq-cluster'}
-        
-        msg = "Which launcher type do you want to use? ["
-        for v,t in value2type.iteritems():
-            msg += v+'.'+t+' '
-        
-        msg = msg[:-1]+"]"
-        value = '0'
-        while value not in ['1', '2', '3', '4']:
-            value = self._prompt(msg, '1')
-
-        self._set('launcher_type', value2type[value])
-
-    # redcap section
-    def _get_api_url(self):
-        """Prompt user for the REDCap API URL.
-
-        :return: None
-
-        """
-        value = self._prompt("Please enter your REDCap API URL : ")
-        self._set('api_url', value)
-
-    def _get_api_key_dax(self):
-        """Prompt the user to enter an API key to connect to REDCap for DAX Manager.
-=======
     def write(self):
         """Write the all of the config options to the ~/.dax_settings.ini file.
->>>>>>> 225524b3
 
         :return: None
         """
@@ -759,23 +436,6 @@
         :param ctype: True if set to default
         :return: None
         """
-<<<<<<< HEAD
-        if ctype:
-            cluster_type = '1'
-        else:
-            cluster_type = '0'
-            while cluster_type not in ['1', '2', '3']:
-                cluster_type = self._prompt("Which cluster are you using? \
-        [1.SGE 2.SLURM 3.MOAB] ")
-            print 'Warning: You can edit the cluster templates files at any \
-        time in ~/.dax_templates/'
-            self._get_gateway()
-            self._get_root_job_dir()
-            self._get_queue_limit()
-            self._get_results_dir()
-            self._get_max_age()
-            self._get_launcher_type()
-=======
         cluster_type = '0'
         while cluster_type not in ['1', '2', '3']:
             cluster_type = raw_input("Which cluster are you using? \
@@ -784,10 +444,9 @@
 time in ~/.dax_templates/\n')
 
         for option in ['gateway', 'root_job_dir', 'queue_limit', 'results_dir',
-                       'max_age']:
+                       'max_age','launcher_type']:
             value = self._prompt('cluster', option)
             self.config_parser.set('cluster', option, value)
->>>>>>> 225524b3
 
         if cluster_type == '1':
             cluster_dict = DEFAULT_SGE_DICT
@@ -816,62 +475,6 @@
 def set_xnat_credentials():
     """Ask User for xnat credentials and store it locally.
 
-<<<<<<< HEAD
-    def write(self):
-        """Write the all of the config options to the ~/.dax_settings.ini file.
-
-        :return: None
-        """
-        with open(self.settings_file, 'w') as fid:
-            fid.writelines(DAX_SETTINGS_TEMPLATE.format(**self.settings_dict))
-
-    def config(self):
-        """Caller for all of the _get* methods.
-
-        :return: True if using default settings, False otherwise
-        """
-        self._set_dax_setup_type()
-        if self.dax_setup_type == 'cluster':
-            print 'Starting to config the dax_settings.ini file:'
-            print '\n  ADMIN :'
-            self._get_user_home()
-            self._get_admin_email()
-            self._get_smtp_from()
-            self._get_smtp_host()
-            self._get_smtp_pass()
-            self._get_xsitype_include()
-            print '\n  CLUSTER :'
-            use_default = self._use_cluster_default()
-            if use_default:
-                self._set_cluster_default()
-            else:
-                self._get_cmd_submit()
-                self._get_prefix_jobid()
-                self._get_suffix_jobid()
-                self._get_cmd_count_nb_jobs()
-                self._get_cmd_get_job_status()
-                self._get_queue_status()
-                self._get_running_status()
-                self._get_complete_status()
-                self._get_cmd_get_job_memory()
-                self._get_cmd_get_job_walltime()
-                self._get_cmd_get_job_node()
-                self._get_job_extension_file()
-                self._get_job_template()
-                self._get_email_opts()
-                self._get_gateway()
-                self._get_root_job_dir()
-                self._get_queue_limit()
-                self._get_results_dir()
-                self._get_max_age()
-                self._get_launcher_type()
-            print '\n  REDCAP :'
-            self._get_api_url()
-            self._get_api_key_dax()
-            self._get_dax_manager_dict()
-        else:
-            self._set_tools_setup()
-=======
     :return: None
     """
     xnat_profile = os.path.join(os.path.expanduser('~'), '.xnat_profile')
@@ -892,7 +495,6 @@
         print 'Please run the ~/.xnat_profile to set up the credentials.'
         # add .xnat_profile to your profile file:
         init_profile()
->>>>>>> 225524b3
 
 
 def init_profile():

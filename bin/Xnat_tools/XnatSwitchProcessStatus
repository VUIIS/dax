#!/usr/bin/env python
# -*- coding: utf-8 -*-

'''
Change assessor job/quality control status

Created on Jan 24, 2013
Edited on February 19, 2015
Edited on February 22, 2017

@author: Benjamin Yvernault, Electrical Engineering, Vanderbilt University
'''

from datetime import datetime
import os
import sys

from dax import task
from dax import XnatUtils
from dax.errors import XnatToolsUserError
import dax.xnat_tools_utils as utils


__copyright__ = 'Copyright 2013 Vanderbilt University. All Rights Reserved'
__exe__ = os.path.basename(__file__)
__author__ = 'byvernault'
__purpose__ = 'Change assessor job/quality control status.'
__logger__ = utils.setup_info_logger(__exe__)
__description__ = """What is the script doing :
    *Switch/Set the status for assessors on XNAT selected by the proctype.

Examples:
    *See status managed by DAX:
        XnatSwitchProcessStatus --printstatus
    *Set all fMRIQA to a specific status Error for a project:
        XnatSwitchProcessStatus -p PID -s Error -t fMRIQA
    *Set all Multi_Atlas that have the status JOB_FAILED to NEED_TO_RUN to \
have the processes run again:
        XnatSwitchProcessStatus -p PID -f JOB_FAILED -t Multi_Atlas -s \
NEED_TO_RUN
    *Set all VBMQA to NEED_TO_RUN for a project and delete resources:
        XnatSwitchProcessStatus -p PID -s NEED_TO_RUN -t VBMQA -d
    *Set all VBMQA to NEED_TO_RUN, delete resources, and set linked assessors \
fMRI_Preprocess to NEED_INPUTS:
        XnatSwitchProcessStatus -p PID -s NEED_TO_RUN -t VBMQA -d -n \
fMRI_Preprocess
    *Set all dtiQA_v2 qa status to Passed for a project:
        XnatSwitchProcessStatus -p PID -s Passed -t dtiQA_v2 --qc
    *Set FreeSurfer for a specific project/subject to NEED_INPUTS:
        XnatSwitchProcessStatus -p PID --subj 123 -s NEED_INPUTS -t FreeSurfer
"""

PRINT_STR = """INFO:
JOB Status used by DAX package:
 * %*s - the assessor need inputs to run. Default status when creating the \
assessor.
 * %*s - the assessor is ready to run. It will be launch in the next \
dax_launch.
 * %*s - the assessor is running on the cluster.
 * %*s - the assessor failed. You should check the outlog files.
 * %*s - the assessor is waiting in the upload queue to be upload by \
dax_upload.
 * %*s - the assessor is being uploaded at this instant.
 * %*s - the assessor is waiting for dax_update_task to set the job \
information on XNAT (memory/walltime...).
 * %*s - the assessor is complete. All resources and informations are on XNAT.

QC status used by DAX users on XNAT:
 * %*s - assessor without results yet to control.
 * %*s - assessor waiting for quality control.
 * %*s - assessor that passed the quality control.
 * %*s - assessor that failed the quality control.
 * %*s - assessor that will be set back to %s.
 * %*s - assessor that will keep a copy of the present resources in a \
resource named OLD and set the assessor back to %s .
 * %*s - assessor that failed but need to reprocessing.
 * %*s - assessor that passed with some edits from user.
"""


def edit_list_procs(proctypes, has_fs_datatypes=False):
    """
    Function to edit the list of proctypes to change FS by FreeSurfer
    if FS datatype install on XNAT.

    :param proctypes: list of proctypes
    :param has_fs_datatypes: FS datatypes installed on XNAT
    :return: list of proctypes
    """
    if proctypes and 'FS' in proctypes and has_fs_datatypes:
        proctypes.remove('FS')
        proctypes.append('FreeSurfer')
    return proctypes


def get_assessor_dict(xnat, assessor_label, has_fs_datatypes):
    """
    Function to convert assessor label into a dictionary

    :param assessor_label: assessor label to transform into dictionary
    :param has_fs_datatypes: if FS datatypes installed on XNAT
    :return: assessor dictionary
    """
    assessor = dict()
    labels = assessor_label.split('-x-')
    if len(labels) < 4 or len(labels) > 5:
        err = 'Wrong assessor label: "%s".\n           The label should look \
like: project-x-subject-x-session(-x-scan)-x-proctype.'
        return None, err % assessor_label
    else:
        assessor['project_id'] = labels[0]
        assessor['subject_label'] = labels[1]
        assessor['session_label'] = labels[2]
        assessor['label'] = assessor_label
        assessor['proctype'] = labels[-1]
        if assessor['proctype'] == 'FS' and has_fs_datatypes:
            assessor['proctype'] = 'FreeSurfer'
            assessor['xsiType'] = XnatUtils.DEFAULT_FS_DATATYPE
        else:
            assessor['xsiType'] = XnatUtils.DEFAULT_DATATYPE

        # get procstatus and qcstatus:
        assr_obj = XnatUtils.select_assessor(xnat, assessor['label'])
        if not assr_obj.exists():
            err = 'Assessor "%s" does not exist on XNAT.'
            return None, err % assessor_label
        status = assr_obj.attrs.get('%s/procstatus' % assessor['xsiType'])
        qcstatus = assr_obj.attrs.get('%s/validation/status'
                                      % assessor['xsiType'])
        assessor['procstatus'] = status
        assessor['qcstatus'] = qcstatus

    return assessor, None


def get_assessors(xnat, args, has_fs_datatypes=False):
    """
    Function to extract the list of assessors for the projects selected and
    filtered by the options specified by the user.

    :param xnat: pyxnat interface
    :param args: arguments from argparse
    :param has_fs_datatypes: if FS datatypes installed on XNAT
    :return: list of assessors dictionaries to change status
    """
    assessors = list()
    projects = list()

    if args.select:
        assessor, err = get_assessor_dict(xnat, args.select, has_fs_datatypes)
        if err:
            err = 'Argument --select not set properly.\nTraceback: %s' % err
            raise XnatToolsUserError(__exe__, err)
        assessors.append(assessor)
    if args.txt_file:
        print 'INFO: Reading assessors from txt file: %s' % args.txt_file
        if args.txt_file and not os.path.exists(args.txt_file):
            err = "Argument -x/--txtfile - file does not exist: %s"
            raise XnatToolsUserError(__exe__, err % args.txt_file)
        with open(args.txt_file, 'r') as f_read:
            for line in f_read:
                assr_label = line.strip().split('\n')[0]
                assessor, err = get_assessor_dict(
                    xnat, assr_label, has_fs_datatypes)
                if err:
                    err = 'Argument --txtfile some assessors label are not \
set properly.\nTraceback: %s' % err
                    raise XnatToolsUserError(__exe__, err)
                assessors.append(assessor)

    if args.projects:
        print 'INFO: Querying XNAT to get assessors for all the projects.'
        if args.projects == 'all':
            _uri = XnatUtils.PROJECTS_URI
            projects = [_p['ID'] for _p in xnat._get_json(_uri)]
        elif args.projects:
            projects = args.projects.split(',')
        else:
            err = "Argument -p/--project not provided."
            raise XnatToolsUserError(__exe__, err)

        for project in projects:
            sys.stdout.write("  * Project: %s\n" % (project))
            assessors_list = XnatUtils.list_project_assessors(xnat, project)
            if not assessors_list:
                err = "You don't have access to the project: %s" % project
                raise XnatToolsUserError(__exe__, err)
            assessors.extend(assessors_list)

    # Filter assessors:
    assessors = filter_assessors(args, assessors, has_fs_datatypes,
                                 full_project=True if projects else False)

    # Print number of assessors found:
    if projects and assessors:
        print 'INFO: Number of XNAT assessors found after filtering:'
        if assessors:
            _format = '| %*s | %*s |'
            _sep = ' ---------------------------------------------'
            print _sep
            print _format % (-20, 'Project ID', -20, 'Number of Assessors')
            print _sep
            for project in projects:
                print _format % (-20, project,
                                 -20, len([_a for _a in assessors
                                           if _a['project_id'] == project]))
            print '%s\n' % _sep

    return assessors


def filter_assessors(args, assessors, has_fs_datatypes=False,
                     full_project=False):
    """
    Function to filter the list of assessors to keep the ones respecting
    the options specified by the user.

    :param args: arguments from argparse
    :param assessors: list of assessors to filter
    :param has_fs_datatypes: if FS datatypes installed on XNAT
    :param full_project: checking full project
    :return: list of assessors dictionaries filtered
    """
    # get status and former status:
    former_status = args.former_status
    if args.rerun:
        former_status = task.JOB_FAILED
    elif args.restart:
        former_status = None
    elif args.init:
        former_status = task.NO_DATA

    proctypes = utils.get_option_list(args.proctypes)
    proctypes = edit_list_procs(proctypes, has_fs_datatypes)

    if not proctypes and full_project:
        err = "Argument -t/--type required because -p/--project provided."
        raise XnatToolsUserError(__exe__, err)

    if args.subjects and args.subjects != 'all':
        assessors = XnatUtils.filter_list_dicts_regex(
            assessors, 'subject_label', args.subjects, args.full_regex)

    if args.sessions and args.sessions != 'all':
        assessors = XnatUtils.filter_list_dicts_regex(
            assessors, 'session_label', args.sessions, args.full_regex)

    if proctypes and proctypes != 'all':
        assessors = XnatUtils.filter_list_dicts_regex(
            assessors, 'proctype', proctypes, args.full_regex)

    if former_status and former_status != 'all':
        if args.qcstatus:
            field_name = 'qcstatus'
        else:
            field_name = 'procstatus'
        assessors = XnatUtils.filter_list_dicts_regex(
            assessors, field_name, former_status, args.full_regex)

    return assessors


def delete_assr_resource(assessor_obj, resource):
    """
    Method to delete the resources for an assessors

    :param assessor_obj: pyxnat assessor Eobject
    :param resource: resource to delete
    :return: None
    """
    deleted = False
    count = 0
    while count < 3 and not deleted:
        try:
            if assessor_obj.out_resource(resource).exists():
                assessor_obj.out_resource(resource).delete()
            deleted = True
        except Exception as e:
            if isinstance(e, KeyboardInterrupt):
                sys.exit()
            else:
                sys.stdout.write('     -> WARNING: Timing Out while deleting: \
Resource Too big.Trying again.\n')
                count += 1

    if not deleted:
        warn = '     -> WARNING: Can not remove resource %s. Deleting file by \
file.\n'
        sys.stdout.write(warn % (resource))
        try:
            files = assessor_obj.out_resource(resource).files().get()[:]
            for fname in files:
                assessor_obj.out_resource(resource).file(fname).delete()
                assessor_obj.out_resource(resource).delete()
        except Exception as e:
            if isinstance(e, KeyboardInterrupt):
                sys.exit()
            else:
                err = '     -> ERROR: deleting file by file for resource %s\n'
                sys.stdout.write(err % (resource))
                print e
    sys.stdout.write('     -> Resource %s deleted\n' % (resource))


def set_qc_status(assessor_obj, status, username='NULL',
                  xsitype=XnatUtils.DEFAULT_DATATYPE):
    """
    Function to set the qcStatus for an assessor

    :param assessor_obj: pyxnat assessor Eobject
    :param status: qc status to set
    :param username: user name on XNAT launching this script
    :param xsitype: datatype to change status
    :return: None
    """
    today = datetime.now()
    if status == task.NEEDS_QA or status == task.NEED_INPUTS:
        user = 'NULL'
        date = 'NULL'
        note = 'NULL'
    else:
        user = username
        date = '{:%d-%m-%Y}'.format(today)
        note = 'set by XnatSwitchProcessStatus'
    assessor_obj.attrs.mset({xsitype+'/validation/status': status,
                             xsitype+'/validation/validated_by': user,
                             xsitype+'/validation/date': date,
                             xsitype+'/validation/notes': note,
                             xsitype+'/validation/method': note})
    sys.stdout.write('   - QC Status on Assessor %s changed to %s\n'
                     % (assessor_obj.label(), status))


def set_proc_status(assessor_obj, status, username='NULL',
                    xsitype=XnatUtils.DEFAULT_DATATYPE):
    """
    Function to set the proc status and remove other information for an
    assessor.

    :param xnat: pyxnat interface
    :param assessor_obj: pyxnat assessor Eobject
    :param status: proc status to set
    :param username: user name on XNAT launching this script
    :param xsitype: datatype to change status
    :return: None
    """
    assessor_obj.attrs.set(xsitype + '/procstatus', status)
    if status == task.NEED_INPUTS or status == task.NEED_TO_RUN:
        assessor_obj.attrs.mset({xsitype + '/validation/status': 'Job Pending',
                                 xsitype + '/jobid': 'NULL',
                                 xsitype + '/memused': 'NULL',
                                 xsitype + '/walltimeused': 'NULL',
                                 xsitype + '/jobnode': 'NULL',
                                 xsitype + '/jobstartdate': 'NULL',
                                 xsitype + '/validation/validated_by': 'NULL',
                                 xsitype + '/validation/date': 'NULL',
                                 xsitype + '/validation/notes': 'NULL',
                                 xsitype + '/validation/method': 'NULL'})
    sys.stdout.write('   - Job Status on Assessor %s changed to %s\n'
                     % (assessor_obj.label(), status))
    if status == task.COMPLETE:
        set_qc_status(assessor_obj, task.NEEDS_QA, username, xsitype=xsitype)


def set_need_inputs_proctype(xnat, assessor, need_inputs, full_regex=False):
    """
    Function to set to NEED_INPUTS the linked assessors.

    Linked assessors means assessors that use the assessor outputs to run.

    :param xnat: pyxnat interface
    :param assessor: assessor dictionary that have been modified
    :param need_inputs: proctypes of assessors that are linked to the assessor
    :param full_regex: use full regex when matching
    :return: None
    """
    ni_assessors = XnatUtils.list_assessors(
        xnat, assessor['project_id'], assessor['subject_label'],
        assessor['session_label'])
    ni_assessors = XnatUtils.filter_list_dicts_regex(
        ni_assessors, 'proctype', need_inputs, full_regex=full_regex)

    for a_linked_dict in ni_assessors:
        assessor_obj = XnatUtils.select_assessor(xnat, a_linked_dict['label'])
        if assessor_obj.exists():
            if a_linked_dict['xsiType'] == XnatUtils.DEFAULT_FS_DATATYPE:
                set_proc_status(assessor_obj, task.NEED_INPUTS,
                                xsitype=XnatUtils.DEFAULT_FS_DATATYPE)
            else:
                set_proc_status(assessor_obj, task.NEED_INPUTS)

            li_assessors = XnatUtils.list_assessor_out_resources(
                xnat, a_linked_dict['project_id'],
                a_linked_dict['subject_id'],
                a_linked_dict['session_id'],
                a_linked_dict['label'])
            for resource in li_assessors:
                delete_assr_resource(assessor_obj, resource['label'])


def set_status(xnat, args, assessors, has_fs_datatypes=False):
    """
    Main function to set the status for a list of assessors.

    :param xnat: pyxnat interface
    :param args: arguments from parse args
    :param assessors: list of assessors to edit
    :param has_fs_datatypes: if FS datatypes installed on XNAT
    :return: None
    """
    # get status and former status:
    status = args.status
    delete_resources = args.delete_resource
    if args.rerun:
        status = task.NEED_TO_RUN
        delete_resources = True
    elif args.restart:
        status = task.NEED_TO_RUN
        delete_resources = True
    elif args.init:
        status = task.NEED_INPUTS
        delete_resources = True

    # check status:
    if status and not args.qcstatus and status not in task.SUPPORTED_STATUS:
        qst = 'You selected a status with -s/--status not supported by dax.\n\
If you want to see the status for dax, use --printstatus.\nDo you want to \
continue?'
        answer = utils.prompt_user_yes_no(qst)
        if not answer:
            utils.print_end(__exe__)
            sys.exit()
    elif status and args.qcstatus and status not in task.SUPPORTED_QC_STATUS:
        qst = 'You selected a status for quality control with -s/--status not \
supported by dax.\nIf you want to see the quality control status for dax, \
use --printstatus.\nDo you want to continue?'
        answer = utils.prompt_user_yes_no(qst)
        if not answer:
            utils.print_end(__exe__)
            sys.exit()

    ni_proctypes = utils.get_option_list(args.need_inputs)
    ni_proctypes = edit_list_procs(ni_proctypes, has_fs_datatypes)
    if ni_proctypes and status != task.NEED_TO_RUN:
        msg = 'Warning: You want to change the status for linked \
assessors "%s" to "%s" but the status set is not NEED_TO_RUN but "%s"'
        print msg % (ni_proctypes, task.NEED_INPUTS, status)
        print '         The tool will not change the status on the linked \
assessors.'

    _format = '  + Process %s/%s : %s\n'
    if not status:
        err = 'argument -s/--status not provided.'
        raise XnatToolsUserError(__exe__, err)

    print 'INFO: Switching assessors status:'
    nb = str(len(assessors))
    sorted_list = sorted(assessors, key=lambda k: k['label'])
    for ind, assessor in enumerate(sorted_list):
        sys.stdout.write(_format % (str(ind + 1), nb, assessor['label']))
        sys.stdout.flush()

        set_status_assessor(xnat, assessor, status, delete_resources,
                            args.qcstatus)

        if ni_proctypes:
            msg = '  +Setting assessors status to %s that are linked to %s\n'
            sys.stdout.write(msg % (task.NEED_INPUTS, assessor['label']))
            set_need_inputs_proctype(xnat, assessor, ni_proctypes,
                                     args.full_regex)


def set_status_assessor(xnat, assessor, status,
                        delete_resources=False, qcstatus=False):
    """
    Function to set the status for an assessor pyxnat obj

    :param xnat: pyxnat interface
    :param assessor: assessor dictionary
    :param status: Status to set for assessor
    :param delete_resources: delete all resources on the assessors
    :param qcstatus: edit the qcstatus instead of procstatus
    :return: None
    """
    assessor_obj = XnatUtils.select_assessor(xnat, assessor['label'])

    if qcstatus:
        if assessor['xsiType'] == XnatUtils.DEFAULT_FS_DATATYPE:
            set_qc_status(assessor_obj, status, username=xnat.user,
                          xsitype=XnatUtils.DEFAULT_FS_DATATYPE)
        else:
            set_qc_status(assessor_obj, status, username=xnat.user)
    else:
        if assessor['xsiType'] == XnatUtils.DEFAULT_FS_DATATYPE:
            set_proc_status(assessor_obj, status, username=xnat.user,
                            xsitype=XnatUtils.DEFAULT_FS_DATATYPE)
        else:
            set_proc_status(assessor_obj, status, username=xnat.user)

        if delete_resources:
            if 'resources' in assessor.keys():
                resources = assessor['resources']
                for resource in resources:
                    delete_assr_resource(assessor_obj, resource)
            else:
                resources = XnatUtils.list_assessor_out_resources(
                    xnat, assessor['project_id'], assessor['subject_label'],
                    assessor['session_label'], assessor['label'])
                for resource in resources:
                    delete_assr_resource(assessor_obj, resource['label'])


def print_status():
    """
    Function to print the statuses
    """
    print PRINT_STR % (
        -18, task.NEED_INPUTS, -18, task.NEED_TO_RUN, -18, task.JOB_RUNNING,
        -18, task.JOB_FAILED, -18, task.READY_TO_UPLOAD, -18, task.UPLOADING,
        -18, task.READY_TO_COMPLETE, -18, task.COMPLETE, -28, task.JOB_PENDING,
        -28, task.NEEDS_QA, -28, task.PASSED_QA, -28, task.FAILED,
        -28, task.RERUN, task.NEED_INPUTS, -28, task.REPROC, task.NEED_INPUTS,
        -28, task.FAILED_NEEDS_REPROC, -28, task.PASSED_EDITED_QA)


def run_xnat_switch_process_status(args):
    """
    Main function for xnat switch process status.

    :param args: arguments parse by argparse
    """
    if args.print_status:
        utils.print_separators()
        print_status()

    if args.host:
        host = args.host
    else:
        host = os.environ['XNAT_HOST']
    user = args.username
    with XnatUtils.get_interface(host=host, user=user) as xnat:
        utils.print_separators()
        print 'INFO: connection to xnat <%s>:' % (host)

        if not XnatUtils.has_dax_datatypes(xnat):
            err = 'Your XNAT instance does not have the assessor datatypes \
required by dax. Please install them. Check https://github.com/VUIIS/dax wiki.'
            raise XnatToolsUserError(__exe__, err)
        has_fs_datatypes = XnatUtils.has_fs_datatypes(xnat)

        # get assessors to switch from options:
        assessors = get_assessors(xnat, args, has_fs_datatypes)

        # Switch status for assessors:
        if not assessors:
            print 'INFO: No XNAT assessors found after filtering.'
        else:
            set_status(xnat, args, assessors, has_fs_datatypes)

    utils.print_end(__exe__)


def add_to_parser(parser):
    """
    Method to add arguments to default parser for xnat_tools in utils.

    :param parser: parser object
    :return: parser object with new arguments
    """
<<<<<<< HEAD
    from argparse import ArgumentParser, RawDescriptionHelpFormatter
    argp = ArgumentParser(prog='XnatDemographic', description=DESCRIPTION,
                          formatter_class=RawDescriptionHelpFormatter)
    argp.add_argument('--host', dest='host', default=None,
                      help='Host for XNAT. Default: using $XNAT_HOST.')
    argp.add_argument('-u', '--username', dest='username', default=None,
                      help='Username for XNAT. Default: using $XNAT_USER.')
    argp.add_argument("--select", dest="select", default=None,
                      help="Give the assessor label that you want to change \
the status.")
    argp.add_argument("-x", "--txtfile", dest="txtfile", default=None,
                      help="File txt. Each line represents the label of \
the assessor which need to change status.")
    argp.add_argument("-p", "--project", dest="project", default=None,
                      help="Project ID on XNAT or list of Project ID")
    argp.add_argument("--subj", dest="subjects", default=None,
                      help="Change Status for only this subject/list of \
subjects. E.G: --subj VUSTP2,VUSTP3")
    argp.add_argument("--sess", dest="sessions", default=None,
                      help="Change Status for only this session/list of \
sessions. Use the options --subj with it. E.G: --sess VUSTP2a,VUSTP3b")
    argp.add_argument("-s", "--status", dest="status", default=None,
                      help="Status you want to set on the Processes. E.G: \
'NEED_TO_RUN'")
    argp.add_argument("-f", "--formerStatus", dest="formerstatus",
                      default=None,
                      help="Chaning status for the assessors that possesse \
this status. E.G: 'JOB_FAILED'")
    argp.add_argument("-t", "--type", dest="proctypes", default=None,
                      help="Process type you want the status to changed. E.G: \
fMRIQA,dtiQA_v2. You can use 'all' for all of them.")
    argp.add_argument("-n", "--Needinputs", dest="needinputs", default=None,
                      help="Process type that will need inputs if you change \
the proctype given to the option -t.")
    argp.add_argument("-d", "--deleteR", dest="deleteR", action="store_true",
                      help="Delete the resources present on the assessor.")
    argp.add_argument("--qc", dest="qcstatus", action="store_true",
                      help="Change the quality control status on XNAT.")
    argp.add_argument("--printstatus", dest="printstatus", action="store_true",
                      help="Print status used by DAX to manage assessors.")
    argp.add_argument("--fullRegex", dest="full_regex", action='store_true',
                      help="Use full regex for filtering data.")
    argp.add_argument("--restart", dest="restart", action='store_true',
                      help="Restart the assessor: switching status to \
NEED_TO_RUN and delete previous resources.")
    argp.add_argument("--rerun", dest="rerun", action='store_true',
                      help="Rerun the assessor that have the status JOB_FAILED: \
switching status to NEED_TO_RUN from JOB_FAILED and delete previous \
resources.")
    argp.add_argument("--rerundiskq", dest="rerundiskq", action='store_true',
                      help="Rerun the assessor that have the status JOB_FAILED: \
switching status to NEED_INPUTS from JOB_FAILED and delete previous \
resources.")

    return argp


if __name__ == '__main__':
    PARSER = parse_args()
    OPTIONS = PARSER.parse_args()
    main_display()
    SHOULD_RUN = check_options()
    if SHOULD_RUN:
        # get status and former status:
        if OPTIONS.rerun:
            STATUS = dax.task.NEED_TO_RUN
            FORMERSTATUS = dax.task.JOB_FAILED
            DELETERESOURCES = True
        elif OPTIONS.restart:
            STATUS = dax.task.NEED_TO_RUN
            FORMERSTATUS = None
            DELETERESOURCES = True
        elif OPTIONS.restartdiskq
            STATUS = dax.task.NEED_INPUTS
            FORMERSTATUS = NONE
            DELETERESOURCES = True
        else:
            FORMERSTATUS = OPTIONS.formerstatus
            STATUS = OPTIONS.status
            DELETERESOURCES = OPTIONS.deleteR
        NEED_INPUTS = get_option_list(OPTIONS.needinputs)
        if NEED_INPUTS and STATUS != dax.task.NEED_TO_RUN:
            print('Warning: You want to change the status for linked assessors \
%s to %s but the status set is not NEED_TO_RUN but %s'
                  % (OPTIONS.needinputs, dax.task.NEED_INPUTS, STATUS))
            print '         The tool will not change the status on the linked \
assessors.'
        if OPTIONS.printstatus:
            print PRINT_STR % (-18, dax.task.NEED_INPUTS,
                               -18, dax.task.NEED_TO_RUN,
                               -18, dax.task.JOB_RUNNING,
                               -18, dax.task.JOB_FAILED,
                               -18, dax.task.READY_TO_UPLOAD,
                               -18, dax.task.UPLOADING,
                               -18, dax.task.READY_TO_COMPLETE,
                               -18, dax.task.COMPLETE,
                               -28, dax.task.JOB_PENDING,
                               -28, dax.task.NEEDS_QA,
                               -28, dax.task.PASSED_QA,
                               -28, dax.task.FAILED,
                               -28, dax.task.RERUN, dax.task.NEED_INPUTS,
                               -28, dax.task.REPROC, dax.task.NEED_INPUTS,
                               -28, dax.task.FAILED_NEEDS_REPROC,
                               -28, dax.task.PASSED_EDITED_QA)
        else:
            try:
                if OPTIONS.host:
                    HOST = OPTIONS.host
                else:
                    HOST = os.environ['XNAT_HOST']
                if OPTIONS.username:
                    MSG = "Please provide the password for user <%s> on xnat(\
%s):" % (OPTIONS.username, HOST)
                    PWD = getpass.getpass(prompt=MSG)
                else:
                    PWD = None

                MSG = 'INFO: connection to xnat <%s>:' % (HOST)
                print MSG
                XNAT = XnatUtils.get_interface(host=OPTIONS.host,
                                               user=OPTIONS.username,
                                               pwd=PWD)

                if OPTIONS.select:  # SPECIFIC ASSESSOR SELECTED
                    print("INFO: Changing Status on assessor %s to %s"
                          % (OPTIONS.select, STATUS))
                    set_status_assessor(get_assessor_dict(OPTIONS.select))
                elif OPTIONS.txtfile:  # TEXTFILE
                    assessors_labels_list = list()
                    input_file = open(OPTIONS.txtfile, 'r')
                    for line in input_file:
                        asse_label = line.strip().split('\n')[0]
                        set_status_assessor(get_assessor_dict(asse_label))
                elif OPTIONS.project:  # ALL ASSESSORS FOR PROJECT
                    Switch_project_status()
            finally:
                XNAT.disconnect()

    print '==================================================================='
=======
    _h = "Give the assessor label that you want to change the status."
    parser.add_argument("--select", dest="select", default=None, help=_h)
    _h = "File txt. Each line represents the label of the assessor which \
need to change status."
    parser.add_argument("-x", "--txtfile", dest="txt_file", default=None,
                        help=_h)
    parser.add_argument("-p", "--project", dest="projects", default=None,
                        help="Project ID on XNAT or list of Project ID")
    _h = "Change Status for only this subject/list of subjects."
    parser.add_argument("--subj", dest="subjects", default=None, help=_h)
    _h = "Change Status for only this session/list of sessions."
    parser.add_argument("--sess", dest="sessions", default=None, help=_h)
    _h = "Status you want to set on the Processes. E.G: 'NEED_TO_RUN'"
    parser.add_argument("-s", "--status", dest="status", default=None,
                        help=_h)
    _h = "Change assessors with this former status. E.G: 'JOB_FAILED'"
    parser.add_argument("-f", "--formerStatus", dest="former_status",
                        default=None, help=_h)
    _h = "Assessor process type you want the status to changed."
    parser.add_argument("-t", "--type", dest="proctypes", default=None,
                        help=_h)
    _h = "Assessor process type that need to change to NEED_INPUTS because \
the assessors from -t you changed are inputs to those assessors."
    parser.add_argument("-n", "--Needinputs", dest="need_inputs", default=None,
                        help=_h)
    _h = "Delete the resources on the assessor."
    parser.add_argument("-d", "--deleteR", dest="delete_resource",
                        action="store_true", help=_h)
    parser.add_argument("--qc", dest="qcstatus", action="store_true",
                        help="Change the quality control status on XNAT.")
    _h = "Print status used by DAX to manage assessors."
    parser.add_argument("--printstatus", dest="print_status",
                        action="store_true", help=_h)
    parser.add_argument("--fullRegex", dest="full_regex", action='store_true',
                        help="Use full regex for filtering data.")
    _h = "Restart the assessors by switching the status for all assessors \
found to NEED_TO_RUN and delete previous resources."
    parser.add_argument("--restart", dest="restart", action='store_true',
                        help=_h)
    _h = "Rerun the assessors by switching status to NEED_TO_RUN for \
assessors that failed and delete previous resources."
    parser.add_argument("--rerun", dest="rerun", action='store_true', help=_h)
    _h = "Init the assessors by switching status to NEED_INPUTS for \
assessors that have been set to NO_DATA."
    parser.add_argument("--init", dest="init", action='store_true', help=_h)
    return parser


if __name__ == '__main__':
    utils.run_tool(__exe__, __description__, add_to_parser, __purpose__,
                   run_xnat_switch_process_status)
>>>>>>> e44844fb
<|MERGE_RESOLUTION|>--- conflicted
+++ resolved
@@ -229,6 +229,8 @@
         former_status = None
     elif args.init:
         former_status = task.NO_DATA
+    elif args.rerundiskq:
+        former_status = None
 
     proctypes = utils.get_option_list(args.proctypes)
     proctypes = edit_list_procs(proctypes, has_fs_datatypes)
@@ -322,11 +324,12 @@
         user = username
         date = '{:%d-%m-%Y}'.format(today)
         note = 'set by XnatSwitchProcessStatus'
-    assessor_obj.attrs.mset({xsitype+'/validation/status': status,
-                             xsitype+'/validation/validated_by': user,
-                             xsitype+'/validation/date': date,
-                             xsitype+'/validation/notes': note,
-                             xsitype+'/validation/method': note})
+    assessor_obj.attrs.mset({
+        xsitype + '/validation/status': status,
+        xsitype + '/validation/validated_by': user,
+        xsitype + '/validation/date': date,
+        xsitype + '/validation/notes': note,
+        xsitype + '/validation/method': note})
     sys.stdout.write('   - QC Status on Assessor %s changed to %s\n'
                      % (assessor_obj.label(), status))
 
@@ -418,6 +421,9 @@
         status = task.NEED_TO_RUN
         delete_resources = True
     elif args.init:
+        status = task.NEED_INPUTS
+        delete_resources = True
+    elif args.rerundiskq:
         status = task.NEED_INPUTS
         delete_resources = True
 
@@ -567,147 +573,6 @@
     :param parser: parser object
     :return: parser object with new arguments
     """
-<<<<<<< HEAD
-    from argparse import ArgumentParser, RawDescriptionHelpFormatter
-    argp = ArgumentParser(prog='XnatDemographic', description=DESCRIPTION,
-                          formatter_class=RawDescriptionHelpFormatter)
-    argp.add_argument('--host', dest='host', default=None,
-                      help='Host for XNAT. Default: using $XNAT_HOST.')
-    argp.add_argument('-u', '--username', dest='username', default=None,
-                      help='Username for XNAT. Default: using $XNAT_USER.')
-    argp.add_argument("--select", dest="select", default=None,
-                      help="Give the assessor label that you want to change \
-the status.")
-    argp.add_argument("-x", "--txtfile", dest="txtfile", default=None,
-                      help="File txt. Each line represents the label of \
-the assessor which need to change status.")
-    argp.add_argument("-p", "--project", dest="project", default=None,
-                      help="Project ID on XNAT or list of Project ID")
-    argp.add_argument("--subj", dest="subjects", default=None,
-                      help="Change Status for only this subject/list of \
-subjects. E.G: --subj VUSTP2,VUSTP3")
-    argp.add_argument("--sess", dest="sessions", default=None,
-                      help="Change Status for only this session/list of \
-sessions. Use the options --subj with it. E.G: --sess VUSTP2a,VUSTP3b")
-    argp.add_argument("-s", "--status", dest="status", default=None,
-                      help="Status you want to set on the Processes. E.G: \
-'NEED_TO_RUN'")
-    argp.add_argument("-f", "--formerStatus", dest="formerstatus",
-                      default=None,
-                      help="Chaning status for the assessors that possesse \
-this status. E.G: 'JOB_FAILED'")
-    argp.add_argument("-t", "--type", dest="proctypes", default=None,
-                      help="Process type you want the status to changed. E.G: \
-fMRIQA,dtiQA_v2. You can use 'all' for all of them.")
-    argp.add_argument("-n", "--Needinputs", dest="needinputs", default=None,
-                      help="Process type that will need inputs if you change \
-the proctype given to the option -t.")
-    argp.add_argument("-d", "--deleteR", dest="deleteR", action="store_true",
-                      help="Delete the resources present on the assessor.")
-    argp.add_argument("--qc", dest="qcstatus", action="store_true",
-                      help="Change the quality control status on XNAT.")
-    argp.add_argument("--printstatus", dest="printstatus", action="store_true",
-                      help="Print status used by DAX to manage assessors.")
-    argp.add_argument("--fullRegex", dest="full_regex", action='store_true',
-                      help="Use full regex for filtering data.")
-    argp.add_argument("--restart", dest="restart", action='store_true',
-                      help="Restart the assessor: switching status to \
-NEED_TO_RUN and delete previous resources.")
-    argp.add_argument("--rerun", dest="rerun", action='store_true',
-                      help="Rerun the assessor that have the status JOB_FAILED: \
-switching status to NEED_TO_RUN from JOB_FAILED and delete previous \
-resources.")
-    argp.add_argument("--rerundiskq", dest="rerundiskq", action='store_true',
-                      help="Rerun the assessor that have the status JOB_FAILED: \
-switching status to NEED_INPUTS from JOB_FAILED and delete previous \
-resources.")
-
-    return argp
-
-
-if __name__ == '__main__':
-    PARSER = parse_args()
-    OPTIONS = PARSER.parse_args()
-    main_display()
-    SHOULD_RUN = check_options()
-    if SHOULD_RUN:
-        # get status and former status:
-        if OPTIONS.rerun:
-            STATUS = dax.task.NEED_TO_RUN
-            FORMERSTATUS = dax.task.JOB_FAILED
-            DELETERESOURCES = True
-        elif OPTIONS.restart:
-            STATUS = dax.task.NEED_TO_RUN
-            FORMERSTATUS = None
-            DELETERESOURCES = True
-        elif OPTIONS.restartdiskq
-            STATUS = dax.task.NEED_INPUTS
-            FORMERSTATUS = NONE
-            DELETERESOURCES = True
-        else:
-            FORMERSTATUS = OPTIONS.formerstatus
-            STATUS = OPTIONS.status
-            DELETERESOURCES = OPTIONS.deleteR
-        NEED_INPUTS = get_option_list(OPTIONS.needinputs)
-        if NEED_INPUTS and STATUS != dax.task.NEED_TO_RUN:
-            print('Warning: You want to change the status for linked assessors \
-%s to %s but the status set is not NEED_TO_RUN but %s'
-                  % (OPTIONS.needinputs, dax.task.NEED_INPUTS, STATUS))
-            print '         The tool will not change the status on the linked \
-assessors.'
-        if OPTIONS.printstatus:
-            print PRINT_STR % (-18, dax.task.NEED_INPUTS,
-                               -18, dax.task.NEED_TO_RUN,
-                               -18, dax.task.JOB_RUNNING,
-                               -18, dax.task.JOB_FAILED,
-                               -18, dax.task.READY_TO_UPLOAD,
-                               -18, dax.task.UPLOADING,
-                               -18, dax.task.READY_TO_COMPLETE,
-                               -18, dax.task.COMPLETE,
-                               -28, dax.task.JOB_PENDING,
-                               -28, dax.task.NEEDS_QA,
-                               -28, dax.task.PASSED_QA,
-                               -28, dax.task.FAILED,
-                               -28, dax.task.RERUN, dax.task.NEED_INPUTS,
-                               -28, dax.task.REPROC, dax.task.NEED_INPUTS,
-                               -28, dax.task.FAILED_NEEDS_REPROC,
-                               -28, dax.task.PASSED_EDITED_QA)
-        else:
-            try:
-                if OPTIONS.host:
-                    HOST = OPTIONS.host
-                else:
-                    HOST = os.environ['XNAT_HOST']
-                if OPTIONS.username:
-                    MSG = "Please provide the password for user <%s> on xnat(\
-%s):" % (OPTIONS.username, HOST)
-                    PWD = getpass.getpass(prompt=MSG)
-                else:
-                    PWD = None
-
-                MSG = 'INFO: connection to xnat <%s>:' % (HOST)
-                print MSG
-                XNAT = XnatUtils.get_interface(host=OPTIONS.host,
-                                               user=OPTIONS.username,
-                                               pwd=PWD)
-
-                if OPTIONS.select:  # SPECIFIC ASSESSOR SELECTED
-                    print("INFO: Changing Status on assessor %s to %s"
-                          % (OPTIONS.select, STATUS))
-                    set_status_assessor(get_assessor_dict(OPTIONS.select))
-                elif OPTIONS.txtfile:  # TEXTFILE
-                    assessors_labels_list = list()
-                    input_file = open(OPTIONS.txtfile, 'r')
-                    for line in input_file:
-                        asse_label = line.strip().split('\n')[0]
-                        set_status_assessor(get_assessor_dict(asse_label))
-                elif OPTIONS.project:  # ALL ASSESSORS FOR PROJECT
-                    Switch_project_status()
-            finally:
-                XNAT.disconnect()
-
-    print '==================================================================='
-=======
     _h = "Give the assessor label that you want to change the status."
     parser.add_argument("--select", dest="select", default=None, help=_h)
     _h = "File txt. Each line represents the label of the assessor which \
@@ -753,10 +618,13 @@
     _h = "Init the assessors by switching status to NEED_INPUTS for \
 assessors that have been set to NO_DATA."
     parser.add_argument("--init", dest="init", action='store_true', help=_h)
+    _h = 'Rerun the assessor that have the status JOB_FAILED: switching \
+status to NEED_INPUTS from JOB_FAILED and delete previous resources.'
+    parser.add_argument("--rerundiskq", dest="rerundiskq", action='store_true',
+                        help=_h)
     return parser
 
 
 if __name__ == '__main__':
     utils.run_tool(__exe__, __description__, add_to_parser, __purpose__,
-                   run_xnat_switch_process_status)
->>>>>>> e44844fb
+                   run_xnat_switch_process_status)
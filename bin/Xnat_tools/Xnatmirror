--- conflicted
+++ resolved
@@ -221,21 +221,6 @@
     if dtype == None:
         dtype = src_obj.datatype()
 
-<<<<<<< HEAD
-#==============================================================================
-# Functions
-
-def check_attributes(src_obj, dest_obj, dtype):
-    """
-    Check attributes set on the object selected
-
-    :param src_obj: source pyxnat Eobject
-    :param dest_obj: destination pyxnat Eobject
-    :param dtype: type of object to copy
-    :return:
-    """
-=======
->>>>>>> c4eea883
     if dtype == 'xnat:projectData':
         attr_list = PROJ_ATTRS
     elif dtype == 'xnat:subjectData':
@@ -261,22 +246,11 @@
         src_v = src_v.replace("\\", "|")
         dest_v = dest_obj.attrs.get(a)
         if src_v != dest_v:
-<<<<<<< HEAD
-            print 'Attribute mismatch, setting again:%s:src_v=%s,dest_v=%s' % (a, src_v, dest_v)
-=======
             print('WARN:Attribute mismatch, setting again:%s:src_v=%s,dest_v=%s' % (a, src_v, dest_v))
->>>>>>> c4eea883
             dest_obj.attrs.set(a, src_v)
 
 def copy_attrs(src_obj, dest_obj, attr_list):
-    """
-    Copies list of attributes form source to destination
-
-    :param src_obj: source pyxnat Eobject
-    :param dest_obj: destination pyxnat Eobject
-    :param attr_list: list of attributes to copy
-    :return: None
-    """
+    """ Copies list of attributes form source to destination"""
     src_attrs = src_obj.attrs.mget(attr_list)
     src_list = dict(zip(attr_list, src_attrs))
 
@@ -289,21 +263,8 @@
     return 0
 
 def copy_attributes(src_obj, dest_obj):
-<<<<<<< HEAD
-    """
-    Copy all attributes from src to dest object
-
-    :param src_obj: source pyxnat Eobject
-    :param dest_obj: destination pyxnat Eobject
-    :return: None
-    """
-    src_type = src_obj.datatype()
-    #dest_type = dest_obj.datatype()
-    # TODO: confirm same type
-=======
     '''Copy attributes from src to dest'''
     src_type = src_obj.datatype()
->>>>>>> c4eea883
 
     if src_type == 'xnat:projectData':
         copy_attrs(src_obj, dest_obj, PROJ_ATTRS)
@@ -327,29 +288,6 @@
         print('ERROR:cannot copy attributes, unsupported datatype:'+src_type)
 
 def subj_compare(item1, item2):
-<<<<<<< HEAD
-    """
-    Compare the label between two pyxnat Eobject
-
-    :param item1: pyxnat Eobject 1
-    :param item2: pyxnat Eobject 2
-    :return: True if object are the same, False otherwise
-    """
-    return cmp(item1.label(), item2.label())
-
-def copy_file(src_f, dest_r, cache_d):
-    """
-    Copy file from src to dest using cache directory
-
-    :param src_f: source pyxnat file Eobject
-    :param dest_f: destination pyxnat file Eobject
-    :param cache_d: cache directory to host the data
-    :return: None
-    """
-    f_label=src_f.label()
-    loc_f = cache_d+'/'+f_label
-
-=======
     '''Compare sort of items'''
     return cmp(item1.label(), item2.label())
 
@@ -363,7 +301,6 @@
     if not os.path.exists(loc_d):
         os.makedirs(loc_d)
 
->>>>>>> c4eea883
     try:
         # Download file
         if os.path.exists(loc_f) == False:
@@ -390,26 +327,11 @@
     except:
         print("ERROR:failed to copy file:%s, error=%s" % (f_label, sys.exc_info()[0]))
 
-<<<<<<< HEAD
-def copy_resource(src_r, dest_r, cache_d):
-    """
-    Copy resource from src to dest using cache directory
-
-    :param src_r: source pyxnat resource Eobject
-    :param dest_r: destination pyxnat resource Eobject
-    :param cache_d: cache directory to host the data
-    :return: None
-    """
-    try:
-        # Download zip of resource
-        print '        Downloading resource:...'
-=======
 def copy_res_zip(src_r, dest_r, cache_d):
     '''Copy a resource from XNAT source to XNAT destination using local cache in between'''
     try:
         # Download zip of resource
         print('INFO:Downloading resource as zip...')
->>>>>>> c4eea883
         cache_z = src_r.get(cache_d, extract=False)
 
         # Upload zip of resource
@@ -423,27 +345,6 @@
         print('ERROR:failed to copy:%s:%s' % (cache_z, sys.exc_info()[0]))
         raise
 
-<<<<<<< HEAD
-def is_empty_resource(res):
-    """
-    Check if a resource is empty
-
-    :param res: pyxnat resource Eobject
-    :return: True if resource empty, False otherwise
-    """
-    f_count = 0
-    for f_in in res.files().fetchall('obj'):
-        f_count += 1
-        break
-    return (f_count == 0)
-
-def parse_args():
-    """
-    Method to parse arguments base on OptionParser
-
-    :return: parser object parsed
-    """
-=======
 def is_empty_resource(_res):
     '''Check if resource contains any files'''
     f_count = 0
@@ -660,7 +561,6 @@
 def parse_args():
     '''Parse commandline arguments'''
 
->>>>>>> c4eea883
     from argparse import ArgumentParser
     parser = ArgumentParser()
     parser.add_argument('project', help="XNAT Project Name to look for Subjects")
@@ -768,128 +668,6 @@
 print('\n\nTime: ', str(datetime.now()), '========================================================')
 
 # Create pyxnat Interfaces
-<<<<<<< HEAD
-src_xnat = Interface(
-	SRC_XNAT_HOST,
-	SRC_XNAT_USER,
-	SRC_XNAT_PASS)
-dest_xnat = Interface(
-	DEST_XNAT_HOST,
-	DEST_XNAT_USER,
-	DEST_XNAT_PASS)
-
-# Clear caches
-#print 'Clearing caches...'
-#dest_xnat.cache.clear()
-#src_xnat.cache.clear()
-
-# Create destination project
-print 'Getting projects...'
-proj = src_xnat.select('/project/'+SRC_PROJECT)
-p_16 = dest_xnat.select.project(DEST_PROJECT)
-if not p_16.exists():
-    p_16.create()
-    #copy_attributes(proj, p_16)
-#elif CHECK_ATTRS: check_attributes(proj, p_16, proj.datatype())
-
-# Process each subject of project
-print 'Getting and sorting subject list...'
-all_subjects = src_xnat.select('/project/'+SRC_PROJECT+'/subjects/*')
-subj_i = 0
-for subject in sorted(all_subjects, cmp=subj_compare):
-    subj_i += 1
-    subject_label = subject.label()
-
-    print "Processing subject %s (%d)..." % (subject_label, subj_i)
-    s_16 = p_16.subject(subject_label)
-    if not s_16.exists():
-        s_16.create()
-        copy_attributes(subject, s_16)
-    elif CHECK_ATTRS: check_attributes(subject, s_16, subject.datatype())
-
-    # Process each experiment of subject
-    for experiment in subject.experiments().fetchall('obj'):
-        exp_label = experiment.label()
-
-        if experiment.datatype() != 'xnat:mrSessionData':
-            print('Skipping, experiment is not MR Session')
-            continue
-
-        print "Processing experiment %s:%s..." % (subject_label, exp_label)
-
-        e_16 = s_16.experiment(exp_label)
-        if not e_16.exists():
-            e_16.create()
-            copy_attributes(experiment, e_16)
-        elif CHECK_ATTRS: check_attributes(experiment, e_16, experiment.datatype())
-
-        # Process each scan of experiment
-        for scan in experiment.scans().fetchall('obj'):
-            scan_label = scan.label()
-
-            if scan_label == '99':
-                print('Skipping:'+scan_label)
-                continue
-
-            print "    Processing scan %s:%s:%s..." % (subject_label, exp_label, scan_label)
-            scan_16 = e_16.scan(scan_label)
-            scan_type = scan.attrs.get('xnat:imageScanData/type').lower()
-
-            if not scan_16.exists():
-                scan_16.create()
-            elif CHECK_ATTRS:
-                check_attributes(scan, scan_16, 'xnat:mrScanData')
-
-            # Process each resource of scan
-            for res in scan.resources().fetchall('obj'):
-                res_label = res.label()
-
-                if 'NIFTI' not in res_label.upper() and \
-                'BVEC' not in res_label.upper() and \
-                'BVAL' not in res_label.upper():
-                    print('Skipping:'+res_label)
-                    continue
-
-                print "        Processing resource:%s..." % (res_label)
-
-                if res_label == 'NIfTI':
-                    r_16 = scan_16.resource('NIFTI')
-                else:
-                    r_16 = scan_16.resource(res_label)
-
-                # Create cache dir
-                cache_dir = DEST_CACHEDIR+'/%s/%s/%s/%s' % (subject_label, exp_label, scan_label, res_label)
-                if not os.path.exists(cache_dir): os.makedirs(cache_dir)
-
-                # Prepare resource and check for empty
-                is_empty = False
-                if not r_16.exists():
-                    r_16.create()
-                    is_empty = True
-                elif is_empty_resource(r_16):
-                    is_empty = True
-
-                if is_empty:
-                    copy_count = 0
-                    for f in res.files():
-                        print '        Copying file: %s...' % f.label()
-                        copy_count += 1
-                        copy_file(f, r_16, cache_dir)
-                    print '        Finished copying resource, %d files copied' % copy_count
-                elif CHECK_FILES:
-                    # Copy files that don't exist already
-                    copy_count = 0
-                    for f in res.files():
-                        f_label = f.label()
-                        if not r_16.file(f_label).exists():
-                            print '        Copying file: %s...' % f_label
-                            copy_count += 1
-                            copy_file(f, r_16, cache_dir)
-                    print '        Finished checking resource, %d new files copied' % copy_count
-
-# Wrap up
-print 'DONE'
-=======
 src_xnat = Interface(SRC_XNAT_HOST, SRC_XNAT_USER, SRC_XNAT_PASS)
 dst_xnat = Interface(DEST_XNAT_HOST, DEST_XNAT_USER, DEST_XNAT_PASS)
 
@@ -903,5 +681,4 @@
 copy_project(src_p, dst_p, p_cache_dir)
 
 # Wrap up
-print('DONE')
->>>>>>> c4eea883
+print('DONE')
--- conflicted
+++ resolved
@@ -15,12 +15,9 @@
 from . import assessor_utils
 from . import processor_parser
 from .errors import AutoProcessorError
-<<<<<<< HEAD
 from .dax_settings import DEFAULT_FS_DATATYPE, DEFAULT_DATATYPE
-=======
 from .dax_settings import DAX_Settings
 from .task import NeedInputsException, NoDataException
->>>>>>> 4b0d1182
 
 
 try:
@@ -594,16 +591,11 @@
         self.name = self.proctype
         self.type = self.attrs.get('type')
 
-<<<<<<< HEAD
-
-    def _check_default_keys(self, source_id, doc):
-=======
         # Set template if in Yaml
         if doc.get('jobtemplate'):
             self.job_template = doc.get('jobtemplate')
 
-    def _check_default_keys(self, yaml_file, doc):
->>>>>>> 4b0d1182
+    def _check_default_keys(self, source_id, doc):
         """ Static method to raise error if key not found in dictionary from
         yaml file.
 
@@ -768,7 +760,7 @@
 class MoreAutoProcessor(AutoProcessor):
     """ More Auto Processor class for AutoSpider using YAML files"""
 
-    def __init__(self, yaml_file, user_inputs=None, singularity_imagedir=None):
+    def __init__(self, xnat, yaml_file, user_inputs=None, singularity_imagedir=None):
         """
         Entry point for the auto processor
 
@@ -783,7 +775,7 @@
         # Save location of singularity imagedir
         self.singularity_imagedir = singularity_imagedir
 
-        super(MoreAutoProcessor, self).__init__(yaml_file, user_inputs)
+        super(MoreAutoProcessor, self).__init__(xnat, yaml_file, user_inputs)
 
     def read_yaml(self, yaml_file):
         """
@@ -1217,13 +1209,10 @@
             else:
                 LOGGER.warn('unknown processor type: %s' % proc)
 
-<<<<<<< HEAD
     return scan_proc_list, sess_proc_list, auto_proc_list
-=======
-    return sess_proc_list, scan_proc_list
-
-
-def load_from_yaml(filepath, user_inputs=None, singularity_imagedir=None):
+
+
+def load_from_yaml(xnat, filepath, user_inputs=None, singularity_imagedir=None):
     """
     Load processor from yaml
     :param filepath: path to yaml file
@@ -1233,7 +1222,6 @@
     # Set Outputs from Yaml
     doc = XnatUtils.read_yaml(filepath)
     if doc.get('moreauto'):
-        return MoreAutoProcessor(filepath, user_inputs, singularity_imagedir)
+        return MoreAutoProcessor(xnat, filepath, user_inputs, singularity_imagedir)
     else:
-        return AutoProcessor(filepath, user_inputs)
->>>>>>> 4b0d1182
+        return AutoProcessor(xnat, filepath, user_inputs)
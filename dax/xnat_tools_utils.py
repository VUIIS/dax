#!/usr/bin/env python
# -*- coding: utf-8 -*-

'''
Created on 16th February, 2017:

File containing all useful functions for the different executables.

@author: Benjamin Yvernault, Electrical Engineering, Vanderbilt University
'''

from __future__ import print_function
from __future__ import division

from builtins import input
from past.utils import old_div

import logging
import os
import sys

from .errors import XnatToolsError, XnatToolsUserError


LENGTH = 64
DISPLAY_TEMPLATE = """#######################################################\
#########
{name}
#                                                              #
# Developed by the MASI Lab Vanderbilt University, TN, USA.    #
# If issues, please start a thread here:                       #
# https://groups.google.com/forum/#!forum/vuiis-cci            #
# Usage:                                                       #
{description}
# Examples:                                                    #
#     Check the help for examples by running --help            #
################################################################
{extra}"""
ARGS_DISPLAY = """Arguments:
{args}"""
CSV_HEADER = [
    'object_type', 'project_id', 'subject_label', 'session_type',
    'session_label', 'as_label', 'as_type', 'as_description', 'as_quality',
    'resource', 'fpath'
]
ORDER = ['commun', 'project', 'subject', 'session', 'scan', 'assessor']
XNAT_MODALITIES = {
    'CT': {'xsitype': 'xnat:ctSessionData',
           'info': 'An event in which CT scans are obtained on a subject'},
    'MR': {'xsitype': 'xnat:mrSessionData',
           'info': 'An event in which MR scans are obtained on a subject'},
    'PET': {'xsitype': 'xnat:petSessionData',
            'info': 'An event in which PET scans are obtained on a subject'},
    'EPS': {'xsitype': 'xnat:epsSessionData',
            'info': 'Cardiac Electrophysiology Session'},
    'DX': {'xsitype': 'xnat:dxSessionData',
           'info': 'An event in which Digital Radiography scans are obtained \
on a subject'},
    'RT': {'xsitype': 'xnat:rtSessionData', 'info': 'Radiotherapy Session'},
    'EEG': {'xsitype': 'xnat:eegSessionData',
            'info': 'Electroencephalography Session'},
    'HD': {'xsitype': 'xnat:hdSessionData', 'info': 'Hemodynamic Session'},
    'DX3DCRANIOFACIAL': {'xsitype': 'xnat:dx3DCraniofacialSessionData',
                         'info': 'X-Ray 3D Craniofacial Session'},
    'ECG': {'xsitype': 'xnat:ecgSessionData',
            'info': 'Electrocardiography Session'},
    'OTHERDICOM': {'xsitype': 'xnat:otherDicomSessionData',
                   'info': 'DICOM study of undetermined type'},
    'RF': {'xsitype': 'xnat:rfSessionData',
           'info': 'Radiofluoroscopy Session'},
    'XA3D': {'xsitype': 'xnat:xa3DSessionData',
             'info': 'X-Ray 3D Angiography Session'},
    'ESV': {'xsitype': 'xnat:esvSessionData',
            'info': 'Video Endoscopy Session'},
    'XC': {'xsitype': 'xnat:xcSessionData',
           'info': 'Visible Light Photography Session'},
    'XA': {'xsitype': 'xnat:xaSessionData',
           'info': 'An event in which X-ray Angiography scans are obtained on \
a subject'},
    'MEG': {'xsitype': 'xnat:megSessionData',
            'info': 'Magnetoencephalography Session'},
    'IO': {'xsitype': 'xnat:ioSessionData',
           'info': 'Intraoral Radiography Session'},
    'CR': {'xsitype': 'xnat:crSessionData',
           'info': 'Computed Radiography Session'},
    'GM': {'xsitype': 'xnat:gmSessionData',
           'info': 'Visible Light Microscopy Session'},
    'GMV': {'xsitype': 'xnat:gmvSessionData',
            'info': 'Video Microscopy Session'},
    'ES': {'xsitype': 'xnat:esSessionData',
           'info': 'Visible Light Endoscopy Session'},
    'OPT': {'xsitype': 'xnat:optSessionData',
            'info': 'Ophthalmic Tomography Session'},
    'MG': {'xsitype': 'xnat:mgSessionData',
           'info': 'Digital Mammography Session'},
    'US': {'xsitype': 'xnat:usSessionData',
           'info': 'Ultrasound Session'},
    'XCV': {'xsitype': 'xnat:xcvSessionData',
            'info': 'Video Photography Session'},
    'SM': {'xsitype': 'xnat:smSessionData',
           'info': 'Visible Light Slide-Coordinates Microscopy Session'},
    'OP': {'xsitype': 'xnat:opSessionData',
           'info': 'Ophthalmic Photography Session'},
}


def parse_args(name, description, add_tools_arguments, purpose,
               extra_display=''):
    """
    Method to parse arguments base on argparse

    :param name: name of the script
    :param description: description of the script for help display
    :param add_tools_arguments: fct to add arguments to parser
    :param purpose: purpose of the script
    :param extra_display: extra display
    :return: parser object
    """
    from argparse import ArgumentParser, RawTextHelpFormatter
    parser = ArgumentParser(prog=name, description=description,
                            formatter_class=RawTextHelpFormatter)
    parser.add_argument('--host', dest='host', default=None,
                        help='Host for XNAT. Default: env XNAT_HOST.')
    parser.add_argument('-u', '--username', dest='username', default=None,
                        help='Username for XNAT.')
    parser = add_tools_arguments(parser)
    main_display(name, purpose, extra_display)
    args = parser.parse_args()
    args_display(args)
    return args


def main_display(name, description, extra_display=''):
    """
    Main display of the executables before any process

    :param name: name of the executable
    :param description: description to display
    :param extra_display: extra display
    :return: None
    """
    _spaces = old_div((LENGTH - len(name)), 2)
    _name = edit_string_size(name, left_spaces=_spaces)
    _desc = edit_string_size(description, left_spaces=4)
    print(DISPLAY_TEMPLATE.format(name=_name, description=_desc,
                                  extra=extra_display))
    print_separators(symbol='-')


def args_display(args):
    """
    Display arguments set by user

    :param args: arguments from parse_args
    :param description: description to display
    :return: None
    """
    _args = list()
    for key, value in list(vars(args).items()):
        _format = '  %*s -> %*s'
        if isinstance(value, bool):
            if value:
                _args.append(_format % (-15, key.replace('_', ' '), -43, 'on'))
        else:
            if value:
                _args.append(_format % (-15, key.replace('_', ' '),
                                        -43, get_proper_str(value, True)))

    print(ARGS_DISPLAY.format(args='\n'.join(_args)))
    print_separators(symbol='-', return_line=True)


def run_tool(script, description, add_tools_arguments, purpose, run_tool_fct,
             extra_display=''):
    """
    Main function to run for all xnat tools.
    Set args/display and run core function (run_tool_fct)
    See tools for example.

    :param script: name of script
    :param add_tools_arguments: fct adding arguments to parser
    :param display: dictionary coding display
    :param run_tool_fct: core fct for the tool
    :param extra_display: extra display after checking args
    :return: None
    """
    args = parse_args(script, description, add_tools_arguments, purpose,
                      extra_display)
    run_tool_fct(args)


def setup_info_logger(name, log_file=None):
    """
    Using logger for the executables output.
     Setting the information for the logger.

    :param name: Name of the logger
    :param log_file: log file path to write outputs
    :return: logging object
    """
    if log_file:
        handler = logging.FileHandler(log_file, 'w')
    else:
        handler = logging.StreamHandler(sys.stdout)

    logger = logging.getLogger(name)
    logger.setLevel(logging.INFO)
    logger.addHandler(handler)
    return logger


def edit_string_size(strings, max_length=LENGTH - 4, left_spaces=0,
                     sformat='# %s%s #', symbol=' '):
    """
    Edit the string to by adding spaces at the beginning and end.
    If string is a list, return list of strings edited.

    :param string: string to edit or list of strings
    :param length: length of the string
    :return: new string of length 60
    """
    if isinstance(strings, str):
        _lspaces = symbol * left_spaces
        if symbol != ' ':
            _lspaces = '%s ' % _lspaces[:-1]
        _str = '%s%s' % (_lspaces, strings)
        _space = (max_length - len(_str))
        return sformat % (_str, symbol * _space)
    elif isinstance(strings, list):
        # Separate the string in several
        new_strings = list()
        for string in strings:
            _str = edit_string_size(string, max_length, left_spaces)
            new_strings.append(_str)
        return '\n'.join(new_strings)
    else:
        err = "Wrong type for 'strings' argument in edit_string_size. Required\
 <type 'str'> or <type 'list'>, found: %s"
        raise XnatToolsError(err % type(string))


def read_txt(txt_file, exe_name=''):
    """
    Method to read the txt file path with per line, the name
     of the variable on REDCap you want to extract

    :param txt_file: filepath
    :return: list of REDCap variables
    """
    if txt_file:
        print('INFO: Export data from text file %s ...' % txt_file)
        obj_list = list()
        if not os.path.exists(txt_file):
            err = 'file %s does not exist.'
            raise XnatToolsUserError(exe_name, err % txt_file)
        else:
            with open(txt_file, 'r') as input_file:
                for line in input_file:
                    obj_list.append(line.strip().split('\n')[0])
    else:
        obj_list = None
    return obj_list


def write_csv(csv_string, csv_file, exe_name=''):
    """
    Method to write the report as a csv file
     with the values from REDCap

    :param csv_string: data to write in the csv
    :param csv_file: csv filepath
    :param exe_name: name of executable running the function for error
    :return: None
    """
    print('INFO: Writing report ...')
    basedir = os.path.basedir(csv_file)
    if not os.path.exists(basedir):
        err = 'Path %s not found for report. Give an existing parent folder.'
        raise XnatToolsUserError(exe_name, err % csv_file)
    with open(csv_file, 'w') as output_file:
        for line in csv_string:
            output_file.write(line)


def get_option_list(string, all_value='all'):
    """
    Method to switch the string of value separated by a comma into a list.
     If the value is 'all', keep all.

    :param string: string to change
    :param all_value: value to return if all used
    :return: None if not set, all if all, list of value otherwise
    """
    if not string or string == 'nan':
        return None
    elif string == 'all':
        return all_value
    else:
        return string.split(',')


def get_proper_str(str_option, end=False, size=43):
    """
    Method to shorten a string into the proper size for display

    :param str_option: string to shorten
    :param end: keep the end of the string visible (default beginning)
    :return: shortened string
    """
    if len(str_option) > size:
        if end:
            return '...%s' % str_option[-(size - 3):]
        else:
            return '%s...' % str_option[:(size - 3)]
    else:
        return str_option


def prompt_user_yes_no(question):
    """Prompt the user for a question with answer Y/N.

    :return: True if yes, False if no, ask again if any other answer
    """
    value = ''
    while value.lower() not in ['yes', 'no', 'n', 'y']:
        value = input("%s [yes/no] " % question)
    if value.lower() in ['yes', 'y']:
        return True
    else:
        return False


def print_separators(symbol='=', length=LENGTH, return_line=False):
    """
    Print line to separate: symbolx60

    :param symbol: symbol to print length time (60)
    """
    _format = '%s'
    if return_line:
        _format = '%s\n'
    print(_format % (symbol * length))


def print_end(name):
    """
    Last display when the tool script finish.
    """
    _spaces = (LENGTH - 6 - len(name)) / 2
    print('%s\n' % edit_string_size(name, max_length=LENGTH - 6,
                                    left_spaces=_spaces,
                                    sformat='%s DONE %s', symbol='='))


def get_gender_from_label(gender):
    """
    Method to get the passed gender in XNAT format

    :param gender: gender selected
    :return: value accepted by xnat: 'female' or 'male'
    """
    if gender.lower() in ['female', 'f']:
        return 'female'
    elif gender.lower() in ['male', 'm']:
        return 'male'
    else:
        return 'unknown'


def get_handedness_from_label(handedness):
    """
    Method to get the passed handedness in XNAT format

    :param handedness: handedness selected
    :return: value accepted by xnat: 'right', 'left', or 'ambidextrous'
    """
    if handedness.lower() in ['right', 'r']:
        return 'right'
    elif handedness.lower() in ['left', 'l']:
        return 'left'
    elif handedness.lower() in ['ambidextrous', 'a']:
        return 'ambidextrous'
    else:
        return 'unknown'


def get_resources_list(object_dict, resources_list):
    """
    Method to get the list of resources labels

    :param object_dict: dictionary to describe XNAT object parameters
    :param resources_list: list of resources requested from the user
    :return: None if empty, 'all' if all selected, list otherwise
    """
    # Get list of resources' label
    if resources_list == 'all':
        res_list = object_dict('resources', None)
    else:
        res_list = resources_list
    return res_list


def display_item(project, subject=None, session=None):
    """
    Method to display the tree

    :param project: project ID on XNAT
    :param subject: subject label on XNAT
    :param session: session label on XNAT
    :return: None
    """
    print('Project: %s' % (project))
    if subject:
        print('  +Subject: %s' % (subject))
        if session:
            print('    *Session: %s' % (session))


def is_assessor_type(obj_type):
    """
    Function to return if type is assessor.

    :param obj_dict: dictionary to describe XNAT object parameters
    :return: boolean
    """
<<<<<<< HEAD
    return 'xsiType' in list(obj_type.keys())
=======
    return 'xsiType' in obj_type.keys() or 'procstatus' in obj_type.keys()
>>>>>>> e44844fb


def get_obj_info(ind, nb, obj):
    """
    Return info on the object for tools display (upload/download).

    :param ind: index of item to display in the list
    :param nb: number of item in the list of objects
    :param obj: object dictionary in the list
    :return: none
    """
    _format = '  + %d/%d objects: %s'
    _f_scan = 'scan %s %s'
    _f_s_extra = '-- type: %s -- series description: %s -- quality: %s'
    _f_assr = 'proc %s %s '
    _f_a_extra = '-- job status: %s -- QC status: %s'
    if is_assessor_type(obj):
        extra = ''
        _status = obj.get('procstatus', '')
        _qcstatus = obj.get('qcstatus', '')
        if _status or _qcstatus:
            extra = _f_a_extra % (_status, _qcstatus)

        info = _f_assr % (obj['label'], extra)
    else:
        extra = ''
        _type = obj.get('type', '')
        _desc = obj.get('series_description', '')
        _qual = obj.get('quality', '')
        if _type or _desc or _qual:
            extra = _f_s_extra % (_type, _desc, _qual)

        info = _f_scan % (obj['ID'], extra)

    return _format % (ind, nb, info)


def new_tree_object(previous, obj):
    """
    Check that we are still on the same project/subject/session.

    :param previous: previous loop info
    :param obj: object
    :return: True if new info, False otherwise
    """
    if obj['project_id'] != previous['project'] or \
       obj['subject_label'] != previous['subject'] or \
       obj['session_label'] != previous['session']:
        return True

    return False<|MERGE_RESOLUTION|>--- conflicted
+++ resolved
@@ -423,11 +423,8 @@
     :param obj_dict: dictionary to describe XNAT object parameters
     :return: boolean
     """
-<<<<<<< HEAD
-    return 'xsiType' in list(obj_type.keys())
-=======
-    return 'xsiType' in obj_type.keys() or 'procstatus' in obj_type.keys()
->>>>>>> e44844fb
+    _okeys = list(obj_type.keys())
+    return 'xsiType' in _okeys or 'procstatus' in _okeys
 
 
 def get_obj_info(ind, nb, obj):

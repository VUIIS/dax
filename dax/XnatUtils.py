--- conflicted
+++ resolved
@@ -511,7 +511,6 @@
     assessor_list = intf._get_json(post_uri)
 
     for a in assessor_list:
-<<<<<<< HEAD
         if a['label']:
             anew = {}
             anew['ID'] = a['ID']
@@ -530,7 +529,11 @@
             anew['procstatus'] = a['fs:fsdata/procstatus']
             anew['qcstatus'] = a['fs:fsdata/validation/status']
             anew['proctype'] = 'FreeSurfer'
-            anew['version'] = a.get('version')
+            
+            if len(a['label'].rsplit('-x-FS')) > 1:
+            	anew['proctype'] = anew['proctype']+a['label'].rsplit('-x-FS')[1]
+            	
+            anew['version'] = a.get('fs:fsdata/procversion')
             anew['xsiType'] = a['xsiType']
             anew['jobid'] = a.get('fs:jobid')
             anew['jobstartdate'] = a.get('fs:jobstartdate')
@@ -542,29 +545,6 @@
             anew['yob'] = subj_id2lab[a['xnat:imagesessiondata/subject_id']][3]
             anew['age'] = sess_id2mod[a['session_ID']][1]
             new_list.append(anew)
-=======
-        anew = {}
-        anew['ID'] = a['ID']
-        anew['label'] = a['label']
-        anew['uri'] = a['URI']
-        anew['assessor_id'] = a['ID']
-        anew['assessor_label'] = a['label']
-        anew['assessor_uri'] = a['URI']
-        anew['project_id'] = projectid
-        anew['project_label'] = projectid
-        anew['subject_id'] = a['xnat:imagesessiondata/subject_id']
-        anew['session_id'] = a['session_ID']
-        anew['session_label'] = a['session_label']
-        anew['procstatus'] = a['fs:fsdata/procstatus']
-        anew['qcstatus'] = a['fs:fsdata/validation/status']
-        anew['proctype'] = 'FreeSurfer'
-
-        if len(a['label'].rsplit('-x-FS')) > 1:
-            anew['proctype'] = anew['proctype']+a['label'].rsplit('-x-FS')[1]
-    
-        anew['xsiType'] = a['xsiType']
-        new_list.append(anew)
->>>>>>> d144c584
 
     # Then add genProcData    
     post_uri = '/REST/archive/experiments'

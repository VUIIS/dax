--- conflicted
+++ resolved
@@ -1785,12 +1785,9 @@
     cassr_list = list()
     for cassr in csess.assessors():
         usable_status = is_cassessor_usable(cassr)
-<<<<<<< HEAD
         if is_cassessor_good_type(cassr, proctypes) and \
-           (not needs_qc or usable_status == 1):
-=======
-        if is_cassessor_good_type(cassr, proctypes) and usable_status == 1 and cassr.info()['procstatus'] != 'NEED_INPUTS':
->>>>>>> 27276f32
+           (not needs_qc or usable_status == 1) and \
+           cassr.info()['procstatus'] != 'NEED_INPUTS':
             cassr_list.append(cassr)
     return cassr_list
 

<<<<<<< HEAD
"""file can be edited by users to match their cluster commands.
=======
import os
import sys
import ConfigParser
from string import Template
>>>>>>> cc072b80

DEFAULT_TEMPLATE = Template("""echo """)

class DAX_Settings(object):
    """
    Class for DAX settings based on INI file.
    Note that dax_settings should be in the home directory.
    """

    def __init__(self, ini_settings_file=os.path.join(os.path.expanduser('~'), '.dax_settings.ini')):
        if not os.path.isfile(ini_settings_file):
            sys.stderr.write('ERROR: file %s not found\n' % ini_settings_file)
            sys.stderr.write('Please run dax_setup\n')
            sys.exit(1)

        self.ini_settings_file = ini_settings_file
        self.config_parser = ConfigParser.ConfigParser(allow_no_value=True)
        # Flag for REDCap DAX manager usage.
        self.using_dax_manager = False
        self.__read__()
        self.__isvalid__()

    def __read__(self):
        """
        Read the configuration file

        :except: ConfigParser.MissingSectionHeaderError if [ or ] is missing
        :return: None. config_parser is read in place

        """
        try:
            self.config_parser.read(self.ini_settings_file)
        except ConfigParser.MissingSectionHeaderError as MSHE:
            self._print_error_and_exit('Missing header bracket detected. '
                                       'Please check your file.\n', MSHE)

    def __isvalid__(self):
        """
        Check the ini file to make sure that it has the 3 required sections
        (admin, cluster and redcap)

        :except: ConfigParser.NoSectionError if any of the 3 required sections
         is missing
        :return: None

        """
        try:
            self.config_parser.options('cluster')
        except ConfigParser.NoSectionError as ClusterNSE:
            self._print_error_and_exit('ERROR: missing section "cluster"', ClusterNSE)
        try:
            self.config_parser.options('admin')
        except ConfigParser.NoSectionError as AdminNSE:
            self._print_error_and_exit('ERROR: missing section "admin"', AdminNSE)
        try:
            self.config_parser.options('redcap')
        except ConfigParser.NoSectionError as redcapNSE:
            self._print_error_and_exit('ERROR: missing section "redcap"', redcapNSE)
        try:
            self.config_parser.options('dax_manager')
            self.using_dax_manager = True
        except ConfigParser.NoSectionError:
            pass

    def get(self, header, key):
        """
        Public getter for any key. Checks to see it's defined and gets the value

<<<<<<< HEAD
import os
from string import Template
from os.path import expanduser

USER_HOME = expanduser("~")

#### Admin email for dax_manager ####
ADMIN_EMAIL = []

#### Default value set by users ####
#Function for PBS cluster jobs:
#Command to submit job to the cluster:
CMD_SUBMIT = 'qsub'
PREFIX_JOBID = 'Your job '
SUFFIX_JOBID = '("'
#Command to count the number of jobs running for a user
CMD_COUNT_NB_JOBS = "expr `qstat -u $USER | wc -l` - 2"
#Command to get the status of a job giving it jobid.
#Shoudl return R/Q/C for running/queue or others that will mean clear
CMD_GET_JOB_STATUS = Template("""qstat -u $USER | grep ${jobid} | awk {'print $5'}""")
RUNNING_STATUS = 'r'
QUEUE_STATUS = 'qw'
COMPLETE_STATUS = ''
#Command to get the walltime and memory used by the jobs at the end of the job
CMD_GET_JOB_MEMORY = Template("""echo ''""")
CMD_GET_JOB_WALLTIME = Template("""echo ''""")
CMD_GET_JOB_NODE = Template("""echo ''""") #not define
#Template for your script file to submit a job
JOB_EXTENSION_FILE = '.pbs'
JOB_TEMPLATE = Template("""#!/bin/bash
#$ -S /bin/sh
#$ -M ${job_email}
#$ -m ${job_email_options}
#$ -l h_rt=${job_walltime}
#$ -l tmem=${job_memory}M
#$ -l h_vmem=${job_memory}M
#$ -o ${job_output_file}
#$ -pe smp ${job_ppn}
#$ -j y
#$ -cwd
#$ -V

uname -a # outputs node info (name, date&time, type, OS, etc)
export ITK_GLOBAL_DEFAULT_NUMBER_OF_THREADS=${job_ppn} #set the variable to use only good amount of ppn
export XNAT_HOST=${xnat_host}
SCREEN=$$$$$$$$
echo 'XNAT host: ' $XNAT_HOST
echo 'Screen display number for xvfb-run' $SCREEN
xvfb-run --wait=5 \
-a -e /tmp/xvfb_$SCREEN.err -f /tmp/xvfb_$SCREEN.auth \
--server-num=$SCREEN \
--server-args="-screen 0 1920x1200x24 -ac +extension GLX" \
${job_cmds}
""")
#Default EMAIL options:
DEFAULT_EMAIL_OPTS = 'a'
XSITYPE_INCLUDE = ["proc:genProcData"]

#Path for results from job by default.
#Gateway of the computer you are running on for default if HOSTNAME is not an env:
DEFAULT_GATEWAY = None
#Root directory for jobs
DEFAULT_ROOT_JOB_DIR = '/home/byvernau/jobsdir/'
#Number maximun of job in the queue:
DEFAULT_QUEUE_LIMIT = 50
#Result dir
DEFAULT_RESULTS_DIR = os.path.join(USER_HOME, 'RESULTS_XNAT_SPIDER')
#Email
DEFAULT_SMTP_HOST = 'stmp.gmail.com'  #google
DEFAULT_SMTP_FROM = None
DEFAULT_SMTP_PASS = None
#REDCap
DEFAULT_API_URL = 'https://redcap.vanderbilt.edu/api/'
DEFAULT_API_KEY_DAX = None
DEFAULT_API_KEY_XNAT = None
#Dictionary with variable name on REDCap in order:
#Variable for:
#record_id (project on XNAT)
#path on your computer to the settings file
#path to masimatlab
#tmp folder to hold data for modules
#folder to hold logs for updates
#user that will run the project (USER env variable)
#name of your computer set in this settings or from gateway if cluster
#email address for report
#queue limit that you allow for the project
#project order number: 1 will be first and then ...
#job options for job on cluster (bae)
#date for dax_build, the last one starting
#date for dax_build, the last one ending
#pid for dax_build
#date for dax_update_taks, the last one starting
#date for dax_update_tasks, the last one ending
#pid for dax_update_tasks
#date for dax_launch, the last one starting
#date for dax_launch, the last one ending
#pid for dax_launc
REDCAP_VAR = {'project':'dax_project',
              'settingsfile':'dax_settings_full_path',
              'masimatlab':'dax_masimatlab',
              'tmp':'dax_tmp_directory',
              'logsdir':'dax_logs_path',
              'user':'dax_cluster_user',
              'gateway':'dax_gateway',
              'email':'dax_cluster_email',
              'queue':'dax_queue_limit',
              'priority':'dax_proj_order',
              'email_opts':'dax_job_email_options',
              'dax_build_start_date':'dax_build_start_date',
              'dax_build_end_date':'dax_build_end_date',
              'dax_build_pid':'dax_build_pid',
              'dax_update_tasks_start_date':'dax_update_tasks_start_date',
              'dax_update_tasks_end_date':'dax_update_tasks_end_date',
              'dax_update_tasks_pid':'dax_update_tasks_pid',
              'dax_launch_start_date':'dax_launch_start_date',
              'dax_launch_end_date':'dax_launch_end_date',
              'dax_launch_pid':'dax_launch_pid',
              'max_age':'dax_max_age',
              'admin_email':'dax_email_address'}

#### Getting value from the environ variable if set or default value (do not touch) ####
#Upload directory
if 'UPLOAD_SPIDER_DIR' not in os.environ:
    RESULTS_DIR = DEFAULT_RESULTS_DIR
    if not os.path.exists(RESULTS_DIR):
        os.mkdir(RESULTS_DIR)
else:
    RESULTS_DIR = os.environ['UPLOAD_SPIDER_DIR']
#Settings to send email (optional):
#STMP_FROM:
if 'SMTP_FROM' not in os.environ:
    SMTP_FROM = DEFAULT_SMTP_FROM
else:
    SMTP_FROM = os.environ['SMTP_FROM']
#API_URL:
if 'SMTP_PASS' not in os.environ:
    SMTP_PASS = DEFAULT_SMTP_PASS
else:
    SMTP_PASS = os.environ['SMTP_PASS']
#API_URL:
if 'SMTP_HOST' not in os.environ:
    SMTP_HOST = DEFAULT_SMTP_HOST
else:
    SMTP_HOST = os.environ['SMTP_HOST']
#Management using REDCap (optional):
#Variables for REDCap:
#API_URL:
if 'API_URL' not in os.environ:
    API_URL = DEFAULT_API_URL
else:
    API_URL = os.environ['API_URL']
#API_KEY for dax project (save here or in .bashrc and name the env variable API_KEY_DAX):
if 'API_KEY_DAX' not in os.environ:
    API_KEY_DAX = DEFAULT_API_KEY_DAX
else:
    API_KEY_DAX = os.environ['API_KEY_DAX']


# MAX AGE for a session:
DEFAULT_MAX_AGE = 7 # number of days
=======
        :param header: The header section that is associated with the key
        :param key: String which is a key to to a variable in the ini file
        :except: ConfigParser.NoOptionError if the option does not exist
        :except: ConfigParser.NoSectionError if the section does not exist
        :return: The value of the key. If key not found, none

        """
        value = None
        try:
            value = self.config_parser.get(header, key)
        except ConfigParser.NoOptionError as NOE:
            self._print_error_and_exit('No option %s found in header %s'
                                       % (key, header), NOE)
        except ConfigParser.NoSectionError as NSE:
            self._print_error_and_exit('No header %s found in config file %s'
                                       % (header, self.ini_settings_file), NSE)

        if value == '':
            value = None
        return value

    def iterate_options(self, header, option_list):
        """
        Iterate through the keys to get the values and get a dict out

        :param header: String of the name of the header that has the options to get values for
        :param option_list: list of options mapped to the current status of the config_parser
        :return: dict mapping the key/value pairs

        """
        dict_out = dict()
        for option in option_list:
            dict_out[option] = self.get(header, option)

        return dict_out

    def get_cluster_config(self):
        """
        Method to get all of the key value pairs JUST for the cluster section

        :return: A dictionary of key value pairs for the cluster section

        """

        opts = self.config_parser.options('cluster')
        return self.iterate_options('cluster', opts)

    def get_admin_config(self):
        """
        Method to get all of the key value pairs JUST for the admin section

        :return: A dictionary of key value pairs for the admin section

        """
        opts = self.config_parser.options('admin')
        return self.iterate_options('admin', opts)

    def get_redcap_config(self):
        """
        Method to get all of the key value pairs JUST for the redcap section

        :return: A dictionary of key value pairs for the redcap section

        """
        opts = self.config_parser.options('redcap')
        return self.iterate_options('redcap', opts)

    def get_dax_manager_data_dictionary(self):
        """
        Method to retrieve the dax_manager data dictionary from the ini file

        :return: A dictionary of key value pairs for the dax_manager data
         dictionary, None if self.using_dax_manger is False

        """
        if self.using_dax_manager:
            opts = self.config_parser.options('dax_manager')
            return self.iterate_options('dax_manager', opts)
        else:
            return None

    def _print_error_and_exit(self, simple_message, exception):
        """
        Print an error and exit out of DAX settings. Allow the user to print a
         (hopefully) simpler error message followed by the exception.message

        :param simple_message: String of a simple message to print
        :param exception: The Exception object that was raised
        :return: None

        """
        sys.stderr.write('ERROR: %s %s\n' % (self.ini_settings_file,
                                             simple_message))
        sys.stderr.write('Caught exception %s with message:\n %s' % (exception.__class__,
                                                                     exception.message))
        sys.exit(1)

    # Begin public getters for all values
    #  -- ADMIN section
    def get_user_home(self):
        """
        Get the user_home value from the admin section. If ~,
         return os.path.expanduser('~')

        :return: String of the user_home, None if empty

        """
        user_home = self.get('admin', 'user_home')
        if user_home == '~':
            return os.path.expanduser('~')
        else:
            return user_home

    def get_admin_email(self):
        """
        Get the admin_email value from the admin section

        :return: String of the admin_email, None if emtpy

        """
        return self.get('admin', 'admin_email')

    def get_smtp_host(self):
        """
        Get the smtp_host value from the admin section

        :return: String of the smtp_host, None if emtpy

        """
        return self.get('admin', 'smtp_host')

    def get_smtp_from(self):
        """
        Get the smtp_from value from the admin section

        :return: String of the smtp_from value, None if emtpy

        """
        return self.get('admin', 'smtp_from')

    def get_smtp_pass(self):
        """
        Get the smtp_pass value from the admin section

        :return: String of the smtp_pass value, None if empty

        """
        return self.get('admin', 'smtp_pass')

    def get_xsitype_include(self):
        """
        Get the xsitype_include value from the admin section

        :return: List of xsitypes for DAX to check for

        """
        return self.get('admin', 'xsitype_include').split(',')

    # Begin cluster section
    def get_cmd_submit(self):
        """
        Get the cmd_submit value from the cluster section

        :return: String of the cmd_submit value, None if empty

        """
        return self.get('cluster', 'cmd_submit')

    def get_prefix_jobid(self):
        """
        Get the prefix_jobid value from the cluster section

        :return: String of the prefix_jobid value, None if empty

        """
        return self.get('cluster', 'prefix_jobid')

    def get_suffix_jobid(self):
        """
        Get the suffix_jobid value from the cluster section

        :return: String of the suffix_jobid value, None if empty

        """
        return self.get('cluster', 'suffix_jobid')

    def get_cmd_count_nb_jobs(self):
        """
        Get the cmd_count_nb_jobs value from the cluster section.
         NOTE: This should be a relative path to a file up a
         directory in templates

        :raise: OSError if the field is empty or if the file doesn't exist
        :return: String of the command

        """
        filepath = self.get('cluster', 'cmd_count_nb_jobs')
        if filepath.startswith('~/'):
            filepath = os.path.join(self.get_user_home(), filepath)
        if filepath is None:
            raise OSError(2, 'cmd_count_nb_jobs is None. Must specify')
        if not os.path.isfile(filepath):
            raise OSError(2, 'cmd_count_bj_jobs file does not exist', filepath)
        return self.read_file_and_return_string(filepath)

    def get_cmd_get_job_status(self):
        """
        Get the cmd_get_job_status value from the cluster section
         NOTE: This should be a relative path to a file up a
         directory in templates

        :raise: OSError if the field is empty or if the file doesn't exist
        :return: Template class of the file containing the command

        """
        filepath = self.get('cluster', 'cmd_get_job_status')
        if filepath.startswith('~/'):
            filepath = os.path.join(self.get_user_home(), filepath)
        if filepath is None:
            raise OSError(2, 'cmd_get_job_status is None. Must specify')
        if not os.path.isfile(filepath):
            raise OSError(2, 'cmd_get_job_status file does not exist', filepath)
        return self.read_file_and_return_template(filepath)

    def get_queue_status(self):
        """
        Get the queue_status value from the cluster section

        :return: String of the queue_status value, None if empty

        """
        return self.get('cluster', 'queue_status')

    def get_running_status(self):
        """
        Get the running_status value from the cluster section

        :return: String of the running_status value, None if empty

        """
        return self.get('cluster', 'running_status')

    def get_complete_status(self):
        """
        Get the complete_status value from the cluster section

        :return: String of the complete_status value, None if empty

        """
        return self.get('cluster', 'complete_status')

    def get_cmd_get_job_memory(self):
        """
        Get the cmd_get_job_memory value from the cluster section
         NOTE: This should be a relative path to a file up a
         directory in templates

        :raise: OSError if the field is empty or if the file doesn't exist
        :return: Template class of the file containing the command

        """
        filepath = self.get('cluster', 'cmd_get_job_memory')
        if len(filepath) == 0: #no files specify, set to echo
            return DEFAULT_TEMPLATE
        elif filepath.startswith('~/'):
            filepath = os.path.join(self.get_user_home(), filepath)
        if not os.path.isfile(filepath):
            raise OSError(2, 'cmd_get_job_memory file does not exist', filepath)
        return self.read_file_and_return_template(filepath)

    def get_cmd_get_job_walltime(self):
        """
        Get the cmd_get_job_walltime value from the cluster section
         NOTE: This should be a relative path to a file up a
         directory in templates

        :raise: OSError if the field is empty or if the file doesn't exist
        :return: Template class of the file containing the command

        """
        filepath = self.get('cluster', 'cmd_get_job_walltime')
        if len(filepath) == 0: #no files specify, set to echo
            return DEFAULT_TEMPLATE
        elif filepath.startswith('~/'):
            filepath = os.path.join(self.get_user_home(), filepath)
        if not os.path.isfile(filepath):
            raise OSError(2, 'cmd_get_job_walltime file does not exist', filepath)
        return self.read_file_and_return_template(filepath)

    def get_cmd_get_job_node(self):
        """
        Get the cmd_get_job_node value from the cluster section
         NOTE: This should be a relative path to a file up a
         directory in templates

        :raise: OSError if the field is empty or if the file doesn't exist
        :return: Template class of the file containing the command

        """
        filepath = self.get('cluster', 'cmd_get_job_node')
        if len(filepath) == 0: #no files specify, set to echo
            return DEFAULT_TEMPLATE
        elif filepath.startswith('~/'):
            filepath = os.path.join(self.get_user_home(), filepath)
        if not os.path.isfile(filepath):
            raise OSError(2, 'cmd_get_job_node file does not exist', filepath)
        return self.read_file_and_return_template(filepath)

    def get_job_extension_file(self):
        """
        Get the job_extension_file value from the cluster section

        :return: String of the job_extension_file value, None if empty

        """
        return self.get('cluster', 'job_extension_file')

    def get_job_template(self):
        """
        Get the job_template value from the cluster section

        :raise: OSError if the field is empty or if the file doesn't exist
        :return: Template class of the file containing the command

        """
        filepath = self.get('cluster', 'job_template')
        if filepath.startswith('~/'):
            filepath = os.path.join(self.get_user_home(), filepath)
        if filepath is None:
            raise OSError(2, 'job_template is None. Must specify')
        if not os.path.isfile(filepath):
            raise OSError(2, 'job_template file does not exist', filepath)
        return self.read_file_and_return_template(filepath)

    def get_email_opts(self):
        """
        Get the email_opts value from the cluster section

        :return: String of the email_opts value, None if empty

        """
        return self.get('cluster', 'email_opts')

    def get_gateway(self):
        """
        Get the gateway value from the cluster section

        :return: String of the gateway value, None if empty

        """
        return self.get('cluster', 'gateway')

    def get_root_job_dir(self):
        """
        Get the root_job_dir value from the cluster section

        :return: String of the root_job_dir value, None if empty

        """
        return self.get('cluster', 'root_job_dir')

    def get_queue_limit(self):
        """
        Get the queue_limit value from the cluster section

        :return: int of the queue_limit value, None if empty

        """
        return int(self.get('cluster', 'queue_limit'))

    def get_results_dir(self):
        """
        Get the results_dir value from the cluster section

        :return: String of the results_dir value, None if empty

        """
        return self.get('cluster', 'results_dir')

    def get_max_age(self):
        """
        Get the max_age value from the cluster section

        :return: int of the max_age value, None if empty

        """
        return int(self.get('cluster', 'max_age'))

    # redcap section
    def get_api_url(self):
        """
        Get the api_url value from the cluster section

        :return: String of the api_url value, None if empty

        """
        return self.get('redcap', 'api_url')

    def get_api_key_dax(self):
        """
        Get the api_key_dax value from the cluster section

        :return: String of the api_key_dax value, None if empty

        """
        return self.get('redcap', 'api_key_dax')

    def get_api_key_xnat(self):
        """
        Get the api_key_xnat value from the cluster section

        :return: String of the api_key_xnat value, None if empty

        """
        return self.get('redcap', 'api_key_xnat')

    @staticmethod
    def read_file_and_return_template(filepath):
        """
        Reads a a file and returns the string as a string Template

        :param filepath: the file to read, already checked for existance
        :raise: OSError if the file is emtpy
        :return: Template for the command in the file

        """
        with open(filepath, 'r') as f:
            data = f.read()
        if data is None or data == '':
            raise OSError(2, 'No data in file', filepath)
        return Template(data)

    @staticmethod
    def read_file_and_return_string(filepath):
        """
        Reads a a file and returns the string in it

        :param filepath: the file to read, already checked for existance
        :raise: OSError if the file is emtpy
        :return: String of data in text file

        """
        with open(filepath, 'r') as f:
            data = f.read()
        if data is None or data == '':
            raise OSError(2, 'No data in file', filepath)
        return data
>>>>>>> cc072b80
<|MERGE_RESOLUTION|>--- conflicted
+++ resolved
@@ -1,11 +1,7 @@
-<<<<<<< HEAD
-"""file can be edited by users to match their cluster commands.
-=======
 import os
 import sys
 import ConfigParser
 from string import Template
->>>>>>> cc072b80
 
 DEFAULT_TEMPLATE = Template("""echo """)
 
@@ -74,168 +70,6 @@
         """
         Public getter for any key. Checks to see it's defined and gets the value
 
-<<<<<<< HEAD
-import os
-from string import Template
-from os.path import expanduser
-
-USER_HOME = expanduser("~")
-
-#### Admin email for dax_manager ####
-ADMIN_EMAIL = []
-
-#### Default value set by users ####
-#Function for PBS cluster jobs:
-#Command to submit job to the cluster:
-CMD_SUBMIT = 'qsub'
-PREFIX_JOBID = 'Your job '
-SUFFIX_JOBID = '("'
-#Command to count the number of jobs running for a user
-CMD_COUNT_NB_JOBS = "expr `qstat -u $USER | wc -l` - 2"
-#Command to get the status of a job giving it jobid.
-#Shoudl return R/Q/C for running/queue or others that will mean clear
-CMD_GET_JOB_STATUS = Template("""qstat -u $USER | grep ${jobid} | awk {'print $5'}""")
-RUNNING_STATUS = 'r'
-QUEUE_STATUS = 'qw'
-COMPLETE_STATUS = ''
-#Command to get the walltime and memory used by the jobs at the end of the job
-CMD_GET_JOB_MEMORY = Template("""echo ''""")
-CMD_GET_JOB_WALLTIME = Template("""echo ''""")
-CMD_GET_JOB_NODE = Template("""echo ''""") #not define
-#Template for your script file to submit a job
-JOB_EXTENSION_FILE = '.pbs'
-JOB_TEMPLATE = Template("""#!/bin/bash
-#$ -S /bin/sh
-#$ -M ${job_email}
-#$ -m ${job_email_options}
-#$ -l h_rt=${job_walltime}
-#$ -l tmem=${job_memory}M
-#$ -l h_vmem=${job_memory}M
-#$ -o ${job_output_file}
-#$ -pe smp ${job_ppn}
-#$ -j y
-#$ -cwd
-#$ -V
-
-uname -a # outputs node info (name, date&time, type, OS, etc)
-export ITK_GLOBAL_DEFAULT_NUMBER_OF_THREADS=${job_ppn} #set the variable to use only good amount of ppn
-export XNAT_HOST=${xnat_host}
-SCREEN=$$$$$$$$
-echo 'XNAT host: ' $XNAT_HOST
-echo 'Screen display number for xvfb-run' $SCREEN
-xvfb-run --wait=5 \
--a -e /tmp/xvfb_$SCREEN.err -f /tmp/xvfb_$SCREEN.auth \
---server-num=$SCREEN \
---server-args="-screen 0 1920x1200x24 -ac +extension GLX" \
-${job_cmds}
-""")
-#Default EMAIL options:
-DEFAULT_EMAIL_OPTS = 'a'
-XSITYPE_INCLUDE = ["proc:genProcData"]
-
-#Path for results from job by default.
-#Gateway of the computer you are running on for default if HOSTNAME is not an env:
-DEFAULT_GATEWAY = None
-#Root directory for jobs
-DEFAULT_ROOT_JOB_DIR = '/home/byvernau/jobsdir/'
-#Number maximun of job in the queue:
-DEFAULT_QUEUE_LIMIT = 50
-#Result dir
-DEFAULT_RESULTS_DIR = os.path.join(USER_HOME, 'RESULTS_XNAT_SPIDER')
-#Email
-DEFAULT_SMTP_HOST = 'stmp.gmail.com'  #google
-DEFAULT_SMTP_FROM = None
-DEFAULT_SMTP_PASS = None
-#REDCap
-DEFAULT_API_URL = 'https://redcap.vanderbilt.edu/api/'
-DEFAULT_API_KEY_DAX = None
-DEFAULT_API_KEY_XNAT = None
-#Dictionary with variable name on REDCap in order:
-#Variable for:
-#record_id (project on XNAT)
-#path on your computer to the settings file
-#path to masimatlab
-#tmp folder to hold data for modules
-#folder to hold logs for updates
-#user that will run the project (USER env variable)
-#name of your computer set in this settings or from gateway if cluster
-#email address for report
-#queue limit that you allow for the project
-#project order number: 1 will be first and then ...
-#job options for job on cluster (bae)
-#date for dax_build, the last one starting
-#date for dax_build, the last one ending
-#pid for dax_build
-#date for dax_update_taks, the last one starting
-#date for dax_update_tasks, the last one ending
-#pid for dax_update_tasks
-#date for dax_launch, the last one starting
-#date for dax_launch, the last one ending
-#pid for dax_launc
-REDCAP_VAR = {'project':'dax_project',
-              'settingsfile':'dax_settings_full_path',
-              'masimatlab':'dax_masimatlab',
-              'tmp':'dax_tmp_directory',
-              'logsdir':'dax_logs_path',
-              'user':'dax_cluster_user',
-              'gateway':'dax_gateway',
-              'email':'dax_cluster_email',
-              'queue':'dax_queue_limit',
-              'priority':'dax_proj_order',
-              'email_opts':'dax_job_email_options',
-              'dax_build_start_date':'dax_build_start_date',
-              'dax_build_end_date':'dax_build_end_date',
-              'dax_build_pid':'dax_build_pid',
-              'dax_update_tasks_start_date':'dax_update_tasks_start_date',
-              'dax_update_tasks_end_date':'dax_update_tasks_end_date',
-              'dax_update_tasks_pid':'dax_update_tasks_pid',
-              'dax_launch_start_date':'dax_launch_start_date',
-              'dax_launch_end_date':'dax_launch_end_date',
-              'dax_launch_pid':'dax_launch_pid',
-              'max_age':'dax_max_age',
-              'admin_email':'dax_email_address'}
-
-#### Getting value from the environ variable if set or default value (do not touch) ####
-#Upload directory
-if 'UPLOAD_SPIDER_DIR' not in os.environ:
-    RESULTS_DIR = DEFAULT_RESULTS_DIR
-    if not os.path.exists(RESULTS_DIR):
-        os.mkdir(RESULTS_DIR)
-else:
-    RESULTS_DIR = os.environ['UPLOAD_SPIDER_DIR']
-#Settings to send email (optional):
-#STMP_FROM:
-if 'SMTP_FROM' not in os.environ:
-    SMTP_FROM = DEFAULT_SMTP_FROM
-else:
-    SMTP_FROM = os.environ['SMTP_FROM']
-#API_URL:
-if 'SMTP_PASS' not in os.environ:
-    SMTP_PASS = DEFAULT_SMTP_PASS
-else:
-    SMTP_PASS = os.environ['SMTP_PASS']
-#API_URL:
-if 'SMTP_HOST' not in os.environ:
-    SMTP_HOST = DEFAULT_SMTP_HOST
-else:
-    SMTP_HOST = os.environ['SMTP_HOST']
-#Management using REDCap (optional):
-#Variables for REDCap:
-#API_URL:
-if 'API_URL' not in os.environ:
-    API_URL = DEFAULT_API_URL
-else:
-    API_URL = os.environ['API_URL']
-#API_KEY for dax project (save here or in .bashrc and name the env variable API_KEY_DAX):
-if 'API_KEY_DAX' not in os.environ:
-    API_KEY_DAX = DEFAULT_API_KEY_DAX
-else:
-    API_KEY_DAX = os.environ['API_KEY_DAX']
-
-
-# MAX AGE for a session:
-DEFAULT_MAX_AGE = 7 # number of days
-=======
         :param header: The header section that is associated with the key
         :param key: String which is a key to to a variable in the ini file
         :except: ConfigParser.NoOptionError if the option does not exist
@@ -682,5 +516,4 @@
             data = f.read()
         if data is None or data == '':
             raise OSError(2, 'No data in file', filepath)
-        return data
->>>>>>> cc072b80
+        return data
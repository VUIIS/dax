<!DOCTYPE html PUBLIC "-//W3C//DTD HTML 3.2//EN">
$page.setTitle("Processing Details")
$page.setLinkColor($ui.alink)
$page.setVlinkColor($ui.vlink)
#if ($turbineUtils.GetPassedParameter("popup", $data))
	#set ($popup = $turbineUtils.GetPassedParameter("popup", data) )
	#set ($popup = "false")
#end
<TABLE width="100%">
	<TR>
		<TD>
			<table width="100%">
				<TR>
					<TD align="left" valign="middle">
						<font face="$ui.sansSerifFonts" size="3"><b>Processing Details</b></font>
					</TD>
				</TR>
			</TABLE>
		</TD>
	</TR>
	<TR>
		<TD>
			<TABLE width="100%">
				<TR>
					<TD valign="top">
						<TABLE>
							<TR><TD>Label</TD><TD><strong>$!item.getStringProperty("proc:genProcData/label")</strong></TD></TR>
							<TR><TD>Proc Type</TD><TD>$!item.getStringProperty("proc:genProcData/proctype")</TD></TR>
              <TR><TD>Proc Version</TD><TD>$!item.getStringProperty("proc:genProcData/procversion")</TD></TR>
              <TR><TD>Proc Date</TD><TD>$!item.getProperty("proc:genProcData/date")</TD></TR>
              <TR><TD>ID</TD><TD>$!item.getStringProperty("proc:genProcData/ID")</TD></TR>
							<TR><TD>Note</TD><TD>$!item.getStringProperty("proc:genProcData/note")</TD></TR>
							<TR><TD>Version</TD><TD>$!item.getIntegerProperty("proc:genProcData/version")</TD></TR>
<<<<<<< HEAD
							<TR><TD>Inputs</TD><TD>
								#set($inputs = $!item.getStringProperty("proc:genProcData/inputs"))
								#set($inputs = $inputs.replace("{",""))
								#set($inputs = $inputs.replace("}",""))
								#foreach($inputelem in $inputs.split(","))
									<DIV>$inputelem</DIV>
								#end
							</TD></TR>
=======
							<TR><TD>DAX Processor Version</TD><TD>$!item.getStringProperty("proc:genProcData/dax_processor_version")</TD></TR>
							<TR><TD>DAX Processor Name</TD><TD>$!item.getStringProperty("proc:genProcData/dax_processor_name")</TD></TR>
							<TR><TD>DAX Spider Version</TD><TD>$!item.getStringProperty("proc:genProcData/dax_spider_version")</TD></TR>
							<TR><TD>DAX Spider Name</TD><TD>$!item.getStringProperty("proc:genProcData/dax_spider_name")</TD></TR>
							<TR><TD>DAX Code Version</TD><TD>$!item.getStringProperty("proc:genProcData/dax_code_version")</TD></TR>
							<TR><TD>DAX Docker Version</TD><TD>$!item.getStringProperty("proc:genProcData/dax_docker_version")</TD></TR>
							<TR><TD>DAX Version</TD><TD>$!item.getStringProperty("proc:genProcData/dax_version")</TD></TR>
							<TR><TD>DAX Version Hash</TD><TD>$!item.getStringProperty("proc:genProcData/dax_version_hash")</TD></TR>
>>>>>>> 4b0d1182
						</table>
						<BR />
						<table>
						  <TR><TH>Job Information</TH></TR>
							<TR><TD>Job Status</TD><TD><strong>$!item.getStringProperty("proc:genProcData/procstatus")</strong></TD></TR>
							<TR><TD>Job ID</TD><TD>$!item.getStringProperty("proc:genProcData/jobid")</TD></TR>
							<TR><TD>Job Start Date</TD><TD>$!item.getStringProperty("proc:genProcData/jobstartdate")</TD></TR>
							<TR><TD>Job Node</TD><TD>$!item.getStringProperty("proc:genProcData/jobnode")</TD></TR>
							<TR><TD>Walltime Used</TD><TD>$!item.getStringProperty("proc:genProcData/walltimeused")</TD></TR>
							<TR><TD>Mem Used</TD><TD>$!item.getStringProperty("proc:genProcData/memused")</TD></TR>
						</TABLE>
						<BR />
						 <TABLE>
              <TR><TH>QC Information</TH></TR>
              <TR><TD>Status</TD><TD><strong>$!item.getStringProperty("proc:genProcData/validation/status")</strong></TD></TR>
							<TR><TD>Set by</TD><TD>$!item.getStringProperty("proc:genProcData/validation/validated_by")</TD></TR>
							<TR><TD>Date</TD><TD>$!item.getStringProperty("proc:genProcData/validation/date")</TD></TR>
							<TR><TD>Method</TD><TD>$!item.getStringProperty("proc:genProcData/validation/method")</TD></TR>
							<TR><TD>Notes</TD><TD>$!item.getStringProperty("proc:genProcData/validation/notes")</TD></TR>
            </TABLE>
					</TD>
					<TD valign="top" align="right">
						#elementActionsBox($element $search_field $search_value $data.getSession().getAttribute("user") $item)
					</TD>
				</TR>
			</TABLE>
		</TD>
	</TR>
	<TR>
		<TD>
<!-- BEGIN proc:genProcData -->
			<TABLE>
				#set($xnat_abstractResource_1_NUM_ROWS=$item.getChildItems("proc:genProcData/in/file").size() - 1)
				#if($xnat_abstractResource_1_NUM_ROWS>=0)
				<TR>
					<TD align="left" valign="top">
						<TABLE>
							<TR>
								<TD>
									#foreach($xnat_abstractResource_1_COUNTER in [0..$xnat_abstractResource_1_NUM_ROWS])
<!-- BEGIN proc:genProcData/in/file[$xnat_abstractResource_1_COUNTER] -->
									<TABLE>
										<TR><TH align="left"><BR><font face="$ui.sansSerifFonts" size="2">proc:genProcData/in/file[$xnat_abstractResource_1_COUNTER]</font></TH></TR>
										<TR>
											<TD align="left" valign="top">
												<TABLE>
													<TR><TD>note</TD><TD>$!item.getStringProperty("proc:genProcData/in/file[$xnat_abstractResource_1_COUNTER]/note")</TD></TR>
													<TR><TD>label</TD><TD>$!item.getStringProperty("proc:genProcData/in/file[$xnat_abstractResource_1_COUNTER]/label")</TD></TR>
													<TR><TD>file_count</TD><TD>$!item.getIntegerProperty("proc:genProcData/in/file[$xnat_abstractResource_1_COUNTER]/file_count")</TD></TR>
													<TR><TD>file_size</TD><TD>$!item.getProperty("proc:genProcData/in/file[$xnat_abstractResource_1_COUNTER]/file_size")</TD></TR>
												</TABLE>
											</TD>
										</TR>
										<TR>
											<TD align="left" valign="top">
												<TABLE>
													<TR>
														<TD>
														#set($xnat_abstractResource_tag_2_NUM_ROWS=$item.getChildItems("proc:genProcData/in/file[$xnat_abstractResource_1_COUNTER]/tags/tag").size() - 1)
														#if($xnat_abstractResource_tag_2_NUM_ROWS>=0)
															#foreach($xnat_abstractResource_tag_2_COUNTER in [0..$xnat_abstractResource_tag_2_NUM_ROWS])
<!-- BEGIN proc:genProcData/in/file[$xnat_abstractResource_1_COUNTER]/tags/tag[$xnat_abstractResource_tag_2_COUNTER] -->
															<TABLE>
																<TR><TH align="left"><BR><font face="$ui.sansSerifFonts" size="2">proc:genProcData/in/file[$xnat_abstractResource_1_COUNTER]/tags/tag[$xnat_abstractResource_tag_2_COUNTER]</font></TH></TR>
																<TR>
																	<TD align="left" valign="top">
																		<TABLE>
																			<TR><TD>tag</TD><TD>$!item.getStringProperty("proc:genProcData/in/file[$xnat_abstractResource_1_COUNTER]/tags/tag[$xnat_abstractResource_tag_2_COUNTER]/tag")</TD></TR>
																			<TR><TD>name</TD><TD>$!item.getStringProperty("proc:genProcData/in/file[$xnat_abstractResource_1_COUNTER]/tags/tag[$xnat_abstractResource_tag_2_COUNTER]/name")</TD></TR>
																		</TABLE>
																	</TD>
																</TR>
															</TABLE>
<!-- END proc:genProcData/in/file[$xnat_abstractResource_1_COUNTER]/tags/tag[$xnat_abstractResource_tag_2_COUNTER] -->
															#end
														#end
												</TD></TR></TABLE>
											</TD>
										</TR>
									</TABLE>
<!-- END proc:genProcData/in/file[$xnat_abstractResource_1_COUNTER] -->
								#end
								</TD>
							</TR>
						</TABLE>
					</TD>
				</TR>
				#end

				#set($xnat_abstractResource_3_NUM_ROWS=$item.getChildItems("proc:genProcData/out/file").size() - 1)
				#if($xnat_abstractResource_3_NUM_ROWS>=0)
				<TR>
					<TD align="left" valign="top">
						<TABLE>
							<TR>
								<TD>
									#foreach($xnat_abstractResource_3_COUNTER in [0..$xnat_abstractResource_3_NUM_ROWS])
<!-- BEGIN proc:genProcData/out/file[$xnat_abstractResource_3_COUNTER] -->
									<TABLE>
										<TR><TH align="left"><BR><font face="$ui.sansSerifFonts" size="2">proc:genProcData/out/file[$xnat_abstractResource_3_COUNTER]</font></TH></TR>
										<TR>
											<TD align="left" valign="top">
												<TABLE>
													<TR><TD>note</TD><TD>$!item.getStringProperty("proc:genProcData/out/file[$xnat_abstractResource_3_COUNTER]/note")</TD></TR>
													<TR><TD>label</TD><TD>$!item.getStringProperty("proc:genProcData/out/file[$xnat_abstractResource_3_COUNTER]/label")</TD></TR>
													<TR><TD>file_count</TD><TD>$!item.getIntegerProperty("proc:genProcData/out/file[$xnat_abstractResource_3_COUNTER]/file_count")</TD></TR>
													<TR><TD>file_size</TD><TD>$!item.getProperty("proc:genProcData/out/file[$xnat_abstractResource_3_COUNTER]/file_size")</TD></TR>
												</TABLE>
											</TD>
										</TR>
										<TR>
											<TD align="left" valign="top">
												<TABLE><TR><TD>
													#set($xnat_abstractResource_tag_4_NUM_ROWS=$item.getChildItems("proc:genProcData/out/file[$xnat_abstractResource_3_COUNTER]/tags/tag").size() - 1)
													#if($xnat_abstractResource_tag_4_NUM_ROWS>=0)
														#foreach($xnat_abstractResource_tag_4_COUNTER in [0..$xnat_abstractResource_tag_4_NUM_ROWS])
<!-- BEGIN proc:genProcData/out/file[$xnat_abstractResource_3_COUNTER]/tags/tag[$xnat_abstractResource_tag_4_COUNTER] -->
															<TABLE>
																<TR><TH align="left"><BR><font face="$ui.sansSerifFonts" size="2">proc:genProcData/out/file[$xnat_abstractResource_3_COUNTER]/tags/tag[$xnat_abstractResource_tag_4_COUNTER]</font></TH></TR>
																<TR>
																	<TD align="left" valign="top">
																		<TABLE>
																			<TR><TD>tag</TD><TD>$!item.getStringProperty("proc:genProcData/out/file[$xnat_abstractResource_3_COUNTER]/tags/tag[$xnat_abstractResource_tag_4_COUNTER]/tag")</TD></TR>
																			<TR><TD>name</TD><TD>$!item.getStringProperty("proc:genProcData/out/file[$xnat_abstractResource_3_COUNTER]/tags/tag[$xnat_abstractResource_tag_4_COUNTER]/name")</TD></TR>
																		</TABLE>
																	</TD>
																</TR>
															</TABLE>
<!-- END proc:genProcData/out/file[$xnat_abstractResource_3_COUNTER]/tags/tag[$xnat_abstractResource_tag_4_COUNTER] -->
														#end
													#end
												</TD></TR></TABLE>
											</TD>
										</TR>
									</TABLE>
<!-- END proc:genProcData/out/file[$xnat_abstractResource_3_COUNTER] -->
						#end
						</TD></TR></TABLE>
					</TD>
				</TR>
				#end

				#set($xnat_addField_5_NUM_ROWS=$item.getChildItems("proc:genProcData/parameters/addParam").size() - 1)
				#if($xnat_addField_5_NUM_ROWS>=0)
				<TR>
					<TD align="left" valign="top">
						<TABLE><TR><TD>
								#foreach($xnat_addField_5_COUNTER in [0..$xnat_addField_5_NUM_ROWS])
<!-- BEGIN proc:genProcData/parameters/addParam[$xnat_addField_5_COUNTER] -->
									<TABLE>
										<TR><TH align="left"><BR><font face="$ui.sansSerifFonts" size="2">proc:genProcData/parameters/addParam[$xnat_addField_5_COUNTER]</font></TH></TR>
										<TR>
											<TD align="left" valign="top">
												<TABLE>
													<TR><TD>addField</TD><TD>$!item.getStringProperty("proc:genProcData/parameters/addParam[$xnat_addField_5_COUNTER]/addField")</TD></TR>
													<TR><TD>name</TD><TD>$!item.getStringProperty("proc:genProcData/parameters/addParam[$xnat_addField_5_COUNTER]/name")</TD></TR>
												</TABLE>
											</TD>
										</TR>
									</TABLE>
<!-- END proc:genProcData/parameters/addParam[$xnat_addField_5_COUNTER] -->
								#end
						</TD></TR></TABLE>
					</TD>
				</TR>
			#end

<!-- BEGIN proc:genProcData/provenance -->
			#set($prov_processStep_7_NUM_ROWS=$item.getChildItems("proc:genProcData/provenance/processStep").size() - 1)
			#if($prov_processStep_7_NUM_ROWS>=0)
				<TR>
					<TD align="left" valign="top">
						<TABLE>
							<TR><TH align="left"><BR><font face="$ui.sansSerifFonts" size="2">proc:genProcData/provenance</font></TH></TR>
							<TR>
								<TD align="left" valign="top">
									<TABLE>
									</TABLE>
								</TD>
							</TR>
							<TR>
								<TD align="left" valign="top">
									<TABLE><TR><TD>
											#foreach($prov_processStep_7_COUNTER in [0..$prov_processStep_7_NUM_ROWS])
<!-- BEGIN proc:genProcData/provenance/processStep[$prov_processStep_7_COUNTER] -->
												<TABLE>
													<TR><TH align="left"><BR><font face="$ui.sansSerifFonts" size="2">proc:genProcData/provenance/processStep[$prov_processStep_7_COUNTER]</font></TH></TR>
													<TR>
														<TD align="left" valign="top">
															<TABLE>
																<TR><TD>program</TD><TD>$!item.getStringProperty("proc:genProcData/provenance/processStep[$prov_processStep_7_COUNTER]/program")</TD></TR>
																<TR><TD>program/version</TD><TD>$!item.getStringProperty("proc:genProcData/provenance/processStep[$prov_processStep_7_COUNTER]/program/version")</TD></TR>
																<TR><TD>program/arguments</TD><TD>$!item.getStringProperty("proc:genProcData/provenance/processStep[$prov_processStep_7_COUNTER]/program/arguments")</TD></TR>
																<TR><TD>timestamp</TD><TD>$!item.getProperty("proc:genProcData/provenance/processStep[$prov_processStep_7_COUNTER]/timestamp")</TD></TR>
																<TR><TD>cvs</TD><TD>$!item.getStringProperty("proc:genProcData/provenance/processStep[$prov_processStep_7_COUNTER]/cvs")</TD></TR>
																<TR><TD>user</TD><TD>$!item.getStringProperty("proc:genProcData/provenance/processStep[$prov_processStep_7_COUNTER]/user")</TD></TR>
																<TR><TD>machine</TD><TD>$!item.getStringProperty("proc:genProcData/provenance/processStep[$prov_processStep_7_COUNTER]/machine")</TD></TR>
																<TR><TD>platform</TD><TD>$!item.getStringProperty("proc:genProcData/provenance/processStep[$prov_processStep_7_COUNTER]/platform")</TD></TR>
																<TR><TD>platform/version</TD><TD>$!item.getStringProperty("proc:genProcData/provenance/processStep[$prov_processStep_7_COUNTER]/platform/version")</TD></TR>
																<TR><TD>compiler</TD><TD>$!item.getStringProperty("proc:genProcData/provenance/processStep[$prov_processStep_7_COUNTER]/compiler")</TD></TR>
																<TR><TD>compiler/version</TD><TD>$!item.getStringProperty("proc:genProcData/provenance/processStep[$prov_processStep_7_COUNTER]/compiler/version")</TD></TR>
															</TABLE>
														</TD>
													</TR>
													<TR>
														<TD align="left" valign="top">
															<TABLE><TR><TD>
																#set($prov_processStep_library_8_NUM_ROWS=$item.getChildItems("proc:genProcData/provenance/processStep[$prov_processStep_7_COUNTER]/library").size() - 1)
																#if($prov_processStep_library_8_NUM_ROWS>=0)
																	#foreach($prov_processStep_library_8_COUNTER in [0..$prov_processStep_library_8_NUM_ROWS])
<!-- BEGIN proc:genProcData/provenance/processStep[$prov_processStep_7_COUNTER]/library[$prov_processStep_library_8_COUNTER] -->
																		<TABLE>
																			<TR><TH align="left"><BR><font face="$ui.sansSerifFonts" size="2">proc:genProcData/provenance/processStep[$prov_processStep_7_COUNTER]/library[$prov_processStep_library_8_COUNTER]</font></TH></TR>
																			<TR>
																				<TD align="left" valign="top">
																					<TABLE>
																						<TR><TD>library</TD><TD>$!item.getStringProperty("proc:genProcData/provenance/processStep[$prov_processStep_7_COUNTER]/library[$prov_processStep_library_8_COUNTER]/library")</TD></TR>
																						<TR><TD>version</TD><TD>$!item.getStringProperty("proc:genProcData/provenance/processStep[$prov_processStep_7_COUNTER]/library[$prov_processStep_library_8_COUNTER]/version")</TD></TR>
																					</TABLE>
																				</TD>
																			</TR>
																		</TABLE>
<!-- END proc:genProcData/provenance/processStep[$prov_processStep_7_COUNTER]/library[$prov_processStep_library_8_COUNTER] -->
																	#end
																#end
															</TD></TR></TABLE>
														</TD>
													</TR>
												</TABLE>
<!-- END proc:genProcData/provenance/processStep[$prov_processStep_7_COUNTER] -->
											#end
									</TD></TR></TABLE>
								</TD>
							</TR>
						</TABLE>
<!-- END proc:genProcData/provenance -->
					</TD>
				</TR>
				#end

				#set($xnat_experimentData_share_9_NUM_ROWS=$item.getChildItems("proc:genProcData/sharing/share").size() - 1)
				#if($xnat_experimentData_share_9_NUM_ROWS>=0)
				<TR>
					<TD align="left" valign="top">
						<TABLE><TR><TD>
								#foreach($xnat_experimentData_share_9_COUNTER in [0..$xnat_experimentData_share_9_NUM_ROWS])
<!-- BEGIN proc:genProcData/sharing/share[$xnat_experimentData_share_9_COUNTER] -->
									<TABLE>
										<TR><TH align="left"><BR><font face="$ui.sansSerifFonts" size="2">proc:genProcData/sharing/share[$xnat_experimentData_share_9_COUNTER]</font></TH></TR>
										<TR>
											<TD align="left" valign="top">
												<TABLE>
													<TR><TD>share</TD><TD>$!item.getStringProperty("proc:genProcData/sharing/share[$xnat_experimentData_share_9_COUNTER]/share")</TD></TR>
													<TR><TD>label</TD><TD>$!item.getStringProperty("proc:genProcData/sharing/share[$xnat_experimentData_share_9_COUNTER]/label")</TD></TR>
													<TR><TD>project</TD><TD>$!item.getStringProperty("proc:genProcData/sharing/share[$xnat_experimentData_share_9_COUNTER]/project")</TD></TR>
													<TR><TD>visit</TD><TD>$!item.getStringProperty("proc:genProcData/sharing/share[$xnat_experimentData_share_9_COUNTER]/visit")</TD></TR>
													<TR><TD>protocol</TD><TD>$!item.getStringProperty("proc:genProcData/sharing/share[$xnat_experimentData_share_9_COUNTER]/protocol")</TD></TR>
												</TABLE>
											</TD>
										</TR>
									</TABLE>
<!-- END proc:genProcData/sharing/share[$xnat_experimentData_share_9_COUNTER] -->
								#end
						</TD></TR></TABLE>
					</TD>
				</TR>
				#end

				#set($xnat_abstractResource_12_NUM_ROWS=$item.getChildItems("proc:genProcData/resources/resource").size() - 1)
				#if($xnat_abstractResource_12_NUM_ROWS>=0)
				<TR>
					<TD align="left" valign="top">
						<TABLE><TR><TD>
								#foreach($xnat_abstractResource_12_COUNTER in [0..$xnat_abstractResource_12_NUM_ROWS])
<!-- BEGIN proc:genProcData/resources/resource[$xnat_abstractResource_12_COUNTER] -->
									<TABLE>
										<TR><TH align="left"><BR><font face="$ui.sansSerifFonts" size="2">proc:genProcData/resources/resource[$xnat_abstractResource_12_COUNTER]</font></TH></TR>
										<TR>
											<TD align="left" valign="top">
												<TABLE>
													<TR><TD>note</TD><TD>$!item.getStringProperty("proc:genProcData/resources/resource[$xnat_abstractResource_12_COUNTER]/note")</TD></TR>
													<TR><TD>label</TD><TD>$!item.getStringProperty("proc:genProcData/resources/resource[$xnat_abstractResource_12_COUNTER]/label")</TD></TR>
													<TR><TD>file_count</TD><TD>$!item.getIntegerProperty("proc:genProcData/resources/resource[$xnat_abstractResource_12_COUNTER]/file_count")</TD></TR>
													<TR><TD>file_size</TD><TD>$!item.getProperty("proc:genProcData/resources/resource[$xnat_abstractResource_12_COUNTER]/file_size")</TD></TR>
												</TABLE>
											</TD>
										</TR>
										<TR>
											<TD align="left" valign="top">
												<TABLE><TR><TD>
													#set($xnat_abstractResource_tag_13_NUM_ROWS=$item.getChildItems("proc:genProcData/resources/resource[$xnat_abstractResource_12_COUNTER]/tags/tag").size() - 1)
													#if($xnat_abstractResource_tag_13_NUM_ROWS>=0)
														#foreach($xnat_abstractResource_tag_13_COUNTER in [0..$xnat_abstractResource_tag_13_NUM_ROWS])
<!-- BEGIN proc:genProcData/resources/resource[$xnat_abstractResource_12_COUNTER]/tags/tag[$xnat_abstractResource_tag_13_COUNTER] -->
															<TABLE>
																<TR><TH align="left"><BR><font face="$ui.sansSerifFonts" size="2">proc:genProcData/resources/resource[$xnat_abstractResource_12_COUNTER]/tags/tag[$xnat_abstractResource_tag_13_COUNTER]</font></TH></TR>
																<TR>
																	<TD align="left" valign="top">
																		<TABLE>
																			<TR><TD>tag</TD><TD>$!item.getStringProperty("proc:genProcData/resources/resource[$xnat_abstractResource_12_COUNTER]/tags/tag[$xnat_abstractResource_tag_13_COUNTER]/tag")</TD></TR>
																			<TR><TD>name</TD><TD>$!item.getStringProperty("proc:genProcData/resources/resource[$xnat_abstractResource_12_COUNTER]/tags/tag[$xnat_abstractResource_tag_13_COUNTER]/name")</TD></TR>
																		</TABLE>
																	</TD>
																</TR>
															</TABLE>
<!-- END proc:genProcData/resources/resource[$xnat_abstractResource_12_COUNTER]/tags/tag[$xnat_abstractResource_tag_13_COUNTER] -->
														#end
													#end
												</TD></TR></TABLE>
											</TD>
										</TR>
									</TABLE>
<!-- END proc:genProcData/resources/resource[$xnat_abstractResource_12_COUNTER] -->
								#end
						</TD></TR></TABLE>
					</TD>
				</TR>
				#end


				#set($xnat_experimentData_field_14_NUM_ROWS=$item.getChildItems("proc:genProcData/fields/field").size() - 1)
				#if($xnat_experimentData_field_14_NUM_ROWS>=0)
				<TR>
					<TD align="left" valign="top">
						<TABLE><TR><TD>
								#foreach($xnat_experimentData_field_14_COUNTER in [0..$xnat_experimentData_field_14_NUM_ROWS])
<!-- BEGIN proc:genProcData/fields/field[$xnat_experimentData_field_14_COUNTER] -->
									<TABLE>
										<TR><TH align="left"><BR><font face="$ui.sansSerifFonts" size="2">proc:genProcData/fields/field[$xnat_experimentData_field_14_COUNTER]</font></TH></TR>
										<TR>
											<TD align="left" valign="top">
												<TABLE>
													<TR><TD>field</TD><TD>$!item.getStringProperty("proc:genProcData/fields/field[$xnat_experimentData_field_14_COUNTER]/field")</TD></TR>
													<TR><TD>name</TD><TD>$!item.getStringProperty("proc:genProcData/fields/field[$xnat_experimentData_field_14_COUNTER]/name")</TD></TR>
												</TABLE>
											</TD>
										</TR>
									</TABLE>
<!-- END proc:genProcData/fields/field[$xnat_experimentData_field_14_COUNTER] -->
								#end
						</TD></TR></TABLE>
					</TD>
				</TR>
				#end


				#set($proc_genProcData_scan_15_NUM_ROWS=$item.getChildItems("proc:genProcData/scans/scan").size() - 1)
				#if($proc_genProcData_scan_15_NUM_ROWS>=0)
				<TR>
					<TD align="left" valign="top">
						<TABLE><TR><TD>
								#foreach($proc_genProcData_scan_15_COUNTER in [0..$proc_genProcData_scan_15_NUM_ROWS])
<!-- BEGIN proc:genProcData/scans/scan[$proc_genProcData_scan_15_COUNTER] -->
									<TABLE>
										<TR><TH align="left"><BR><font face="$ui.sansSerifFonts" size="2">proc:genProcData/scans/scan[$proc_genProcData_scan_15_COUNTER]</font></TH></TR>
										<TR>
											<TD align="left" valign="top">
												<TABLE>
												</TABLE>
											</TD>
										</TR>
									</TABLE>
<!-- END proc:genProcData/scans/scan[$proc_genProcData_scan_15_COUNTER] -->
								#end
						</TD></TR></TABLE>
					</TD>
				</TR>
				#end
			</TABLE>
<!-- END proc:genProcData -->
		</TD>
	</TR>
</TABLE><|MERGE_RESOLUTION|>--- conflicted
+++ resolved
@@ -31,7 +31,6 @@
               <TR><TD>ID</TD><TD>$!item.getStringProperty("proc:genProcData/ID")</TD></TR>
 							<TR><TD>Note</TD><TD>$!item.getStringProperty("proc:genProcData/note")</TD></TR>
 							<TR><TD>Version</TD><TD>$!item.getIntegerProperty("proc:genProcData/version")</TD></TR>
-<<<<<<< HEAD
 							<TR><TD>Inputs</TD><TD>
 								#set($inputs = $!item.getStringProperty("proc:genProcData/inputs"))
 								#set($inputs = $inputs.replace("{",""))
@@ -40,7 +39,6 @@
 									<DIV>$inputelem</DIV>
 								#end
 							</TD></TR>
-=======
 							<TR><TD>DAX Processor Version</TD><TD>$!item.getStringProperty("proc:genProcData/dax_processor_version")</TD></TR>
 							<TR><TD>DAX Processor Name</TD><TD>$!item.getStringProperty("proc:genProcData/dax_processor_name")</TD></TR>
 							<TR><TD>DAX Spider Version</TD><TD>$!item.getStringProperty("proc:genProcData/dax_spider_version")</TD></TR>
@@ -49,7 +47,6 @@
 							<TR><TD>DAX Docker Version</TD><TD>$!item.getStringProperty("proc:genProcData/dax_docker_version")</TD></TR>
 							<TR><TD>DAX Version</TD><TD>$!item.getStringProperty("proc:genProcData/dax_version")</TD></TR>
 							<TR><TD>DAX Version Hash</TD><TD>$!item.getStringProperty("proc:genProcData/dax_version_hash")</TD></TR>
->>>>>>> 4b0d1182
 						</table>
 						<BR />
 						<table>

--- conflicted
+++ resolved
@@ -1,65 +1,57 @@
-<?xml version="1.0" encoding="UTF-8"?>
-<xs:schema targetNamespace="http://nrg.wustl.edu/proc"
-	xmlns:proc="http://nrg.wustl.edu/proc"
-	xmlns:xdat="http://nrg.wustl.edu/xdat"
-	xmlns:xs="http://www.w3.org/2001/XMLSchema"
-	xmlns:xnat="http://nrg.wustl.edu/xnat"
-	elementFormDefault="qualified" attributeFormDefault="unqualified">
-	<xs:import namespace="http://nrg.wustl.edu/xnat" schemaLocation="../xnat/xnat.xsd"/>
-	<xs:element name="Processing" type="proc:genProcData" />
-	<xs:complexType name="genProcData">
-		<xs:complexContent>
-			<xs:extension base="xnat:imageAssessorData">
-				<xs:sequence>
-					<xs:element name="scans">
-						<xs:complexType>
-							<xs:sequence>
-								<xs:element name="scan" maxOccurs="unbounded">
-									<xs:annotation>
-										<xs:appinfo>
-											<xdat:field>
-												<xdat:relation uniqueComposite="ASSESSOR_ID" />
-											</xdat:field>
-										</xs:appinfo>
-									</xs:annotation>
-								</xs:element>
-							</xs:sequence>
-						</xs:complexType>
-					</xs:element>
-				</xs:sequence>
-				<xs:element name="procstatus" type="xs:string" use="optional" />
-				<xs:element name="proctype" type="xs:string" use="optional" />
-<<<<<<< HEAD
-        <xs:element name="procversion" type="xs:string" use="optional" />
-        <xs:element name="jobid" type="xs:string" use="optional" />
-=======
-				<xs:element name="procversion" type="xs:string" use="optional" />
-				<xs:element name="jobid" type="xs:string" use="optional" />
->>>>>>> 4b0d1182
-				<xs:element name="walltimeused" type="xs:string" use="optional" />
-				<xs:element name="memusedmb" type="xs:integer" use="optional" />
-				<xs:element name="jobstartdate" type="xs:date" use="optional"/>
-				<xs:element name="memused" type="xs:string" use="optional" />
-				<xs:element name="jobnode" type="xs:string" use="optional" />
-<<<<<<< HEAD
-				<xs:element name="inputs" type="xs:string" use="optional">
-					<xs:simpleType>
-						<xs:restriction base="xs:string">
-							<xs:maxLength value="10000"/>
-						</xs:restriction>
-					</xs:simpleType>
-				</xs:element>
-=======
-				<xs:element name="dax_processor_version" type="xs:string" use="optional" />
-				<xs:element name="dax_processor_name" type="xs:string" use="optional" />
-				<xs:element name="dax_spider_version" type="xs:string" use="optional" />
-				<xs:element name="dax_spider_name" type="xs:string" use="optional" />
-				<xs:element name="dax_code_version" type="xs:string" use="optional" />
-				<xs:element name="dax_docker_version" type="xs:string" use="optional" />
-				<xs:element name="dax_version" type="xs:string" use="optional" />
-				<xs:element name="dax_version_hash" type="xs:string" use="optional" />
->>>>>>> 4b0d1182
-			</xs:extension>
-		</xs:complexContent>
-	</xs:complexType>
-</xs:schema>
+<?xml version="1.0" encoding="UTF-8"?>
+<xs:schema targetNamespace="http://nrg.wustl.edu/proc"
+	xmlns:proc="http://nrg.wustl.edu/proc"
+	xmlns:xdat="http://nrg.wustl.edu/xdat"
+	xmlns:xs="http://www.w3.org/2001/XMLSchema"
+	xmlns:xnat="http://nrg.wustl.edu/xnat"
+	elementFormDefault="qualified" attributeFormDefault="unqualified">
+	<xs:import namespace="http://nrg.wustl.edu/xnat" schemaLocation="../xnat/xnat.xsd"/>
+	<xs:element name="Processing" type="proc:genProcData" />
+	<xs:complexType name="genProcData">
+		<xs:complexContent>
+			<xs:extension base="xnat:imageAssessorData">
+				<xs:sequence>
+					<xs:element name="scans">
+						<xs:complexType>
+							<xs:sequence>
+								<xs:element name="scan" maxOccurs="unbounded">
+									<xs:annotation>
+										<xs:appinfo>
+											<xdat:field>
+												<xdat:relation uniqueComposite="ASSESSOR_ID" />
+											</xdat:field>
+										</xs:appinfo>
+									</xs:annotation>
+								</xs:element>
+							</xs:sequence>
+						</xs:complexType>
+					</xs:element>
+				</xs:sequence>
+				<xs:element name="procstatus" type="xs:string" use="optional" />
+				<xs:element name="proctype" type="xs:string" use="optional" />
+				<xs:element name="procversion" type="xs:string" use="optional" />
+				<xs:element name="jobid" type="xs:string" use="optional" />
+				<xs:element name="walltimeused" type="xs:string" use="optional" />
+				<xs:element name="memusedmb" type="xs:integer" use="optional" />
+				<xs:element name="jobstartdate" type="xs:date" use="optional"/>
+				<xs:element name="memused" type="xs:string" use="optional" />
+				<xs:element name="jobnode" type="xs:string" use="optional" />
+				<xs:element name="inputs" type="xs:string" use="optional">
+					<xs:simpleType>
+						<xs:restriction base="xs:string">
+							<xs:maxLength value="10000"/>
+						</xs:restriction>
+					</xs:simpleType>
+				</xs:element>
+				<xs:element name="dax_processor_version" type="xs:string" use="optional" />
+				<xs:element name="dax_processor_name" type="xs:string" use="optional" />
+				<xs:element name="dax_spider_version" type="xs:string" use="optional" />
+				<xs:element name="dax_spider_name" type="xs:string" use="optional" />
+				<xs:element name="dax_code_version" type="xs:string" use="optional" />
+				<xs:element name="dax_docker_version" type="xs:string" use="optional" />
+				<xs:element name="dax_version" type="xs:string" use="optional" />
+				<xs:element name="dax_version_hash" type="xs:string" use="optional" />
+			</xs:extension>
+		</xs:complexContent>
+	</xs:complexType>
+</xs:schema>
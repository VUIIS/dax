import bin
import log
import XnatUtils
from .task import Task
from .cluster import PBS
from .launcher import Launcher
from .version import VERSION as __version__
from .XnatUtils import SpiderProcessHandler
from .modules import ScanModule, SessionModule
from .spiders import ScanSpider, SessionSpider
<<<<<<< HEAD
from .processors import ScanProcessor, SessionProcessor
=======
from .processors import ScanProcessor, SessionProcessor
from .dax_settings import DEFAULT_EMAIL_OPTS, XSITYPE_INCLUDE, RESULTS_DIR, ADMIN_EMAIL, API_URL, API_KEY_DAX, REDCAP_VAR, DEFAULT_GATEWAY, SMTP_HOST, SMTP_FROM, SMTP_PASS, DEFAULT_MAX_AGE
>>>>>>> cc6fd12f
<|MERGE_RESOLUTION|>--- conflicted
+++ resolved
@@ -4,13 +4,9 @@
 from .task import Task
 from .cluster import PBS
 from .launcher import Launcher
+from .dax_settings import DAX_Settings
 from .version import VERSION as __version__
 from .XnatUtils import SpiderProcessHandler
 from .modules import ScanModule, SessionModule
 from .spiders import ScanSpider, SessionSpider
-<<<<<<< HEAD
-from .processors import ScanProcessor, SessionProcessor
-=======
-from .processors import ScanProcessor, SessionProcessor
-from .dax_settings import DEFAULT_EMAIL_OPTS, XSITYPE_INCLUDE, RESULTS_DIR, ADMIN_EMAIL, API_URL, API_KEY_DAX, REDCAP_VAR, DEFAULT_GATEWAY, SMTP_HOST, SMTP_FROM, SMTP_PASS, DEFAULT_MAX_AGE
->>>>>>> cc6fd12f
+from .processors import ScanProcessor, SessionProcessor
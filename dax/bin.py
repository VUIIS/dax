#!/usr/bin/env python
# -*- coding: utf-8 -*-

""" File containing functions called by dax executables """

from __future__ import print_function

from builtins import str

from datetime import datetime
import imp
import os

from . import launcher
from . import log
from . import XnatUtils
from . import processors
from . import yaml_doc
from .dax_settings import DAX_Settings
from .errors import DaxError
DAX_SETTINGS = DAX_Settings()


def set_logger(logfile, debug):
    """
    Set the logging depth

    :param logfile: File to log output to
    :param debug: Should debug depth be used?
    :return: logger object

    """
    # Logger for logs
    if debug:
        logger = log.setup_debug_logger('dax', logfile)
    else:
        logger = log.setup_info_logger('dax', logfile)
    return logger


def read_settings(settings_path, logger, exe):
    logger.info('Current Process ID: %s' % str(os.getpid()))
    msg = 'Current Process Name: dax.bin.{}({})'
    logger.info(msg.format(exe, settings_path))

    # Load the settings file
    logger.info('loading settings from: %s' % settings_path)
    if settings_path.endswith('.py'):
        settings = imp.load_source('settings', settings_path)
        dax_launcher = settings.myLauncher
    elif settings_path.endswith('.yaml'):
        dax_launcher = read_yaml_settings(settings_path, logger)
    else:
        raise DaxError('Wrong type of settings file given. Please use a \
python file describing the Launcher object or a YAML file.')

    # Run the updates
    logger.info('running launcher, Start Time: %s' % str(datetime.now()))
    return dax_launcher


def launch_jobs(settings_path, logfile, debug, projects=None, sessions=None,
                writeonly=False, pbsdir=None, force_no_qsub=False):
    """
    Method to launch jobs on the grid

    :param settings_path: Path to the project settings file
    :param logfile: Full file of the file used to log to
    :param debug: Should debug mode be used
    :param projects: Project(s) that need to be launched
    :param sessions: Session(s) that need to be updated
    :param writeonly:  write the job files without submitting them
    :param pbsdir: folder to store the pbs file
    :param force_no_qsub: run the job locally on the computer (serial mode)
    :return: None

    """
    # Logger for logs
    logger = set_logger(logfile, debug)

    _launcher_obj = read_settings(settings_path, logger, exe='launch_jobs')
    lockfile_prefix = os.path.splitext(os.path.basename(settings_path))[0]
    try:
        _launcher_obj.launch_jobs(lockfile_prefix, projects, sessions,
                                  writeonly, pbsdir,
                                  force_no_qsub=force_no_qsub)
    except KeyboardInterrupt:
        logger.warn('Killed by user.')
        flagfile = os.path.join(os.path.join(
            DAX_SETTINGS.get_results_dir(), 'FlagFiles'),
            '%s_%s' % (lockfile_prefix, launcher.LAUNCH_SUFFIX))
        _launcher_obj.unlock_flagfile(flagfile)
    except Exception as e:
        logger.critical('Caught exception launching jobs in bin.launch_jobs')
        logger.critical('Exception Class %s with message %s' % (e.__class__,
                                                                e.message))
        flagfile = os.path.join(os.path.join(
            DAX_SETTINGS.get_results_dir(), 'FlagFiles'),
            '%s_%s' % (lockfile_prefix, launcher.LAUNCH_SUFFIX))
        _launcher_obj.unlock_flagfile(flagfile)

    logger.info('finished launcher, End Time: %s' % str(datetime.now()))


# TODO:BenM/assessor_of_assessor/starting point
def build(settings_path, logfile, debug, projects=None, sessions=None,
          mod_delta=None, proj_lastrun=None):
    """
    Method that is responsible for running all modules and putting assessors
     into the database

    :param settings_path: Path to the project settings file
    :param logfile: Full file of the file used to log to
    :param debug: Should debug mode be used
    :param projects: Project(s) that need to be built
    :param sessions: Session(s) that need to be built
    :return: None

    """
    # Logger for logs
    logger = set_logger(logfile, debug)

    _launcher_obj = read_settings(settings_path, logger, exe='build')
    lockfile_prefix = os.path.splitext(os.path.basename(settings_path))[0]
    try:
        _launcher_obj.build(lockfile_prefix, projects, sessions,
                            mod_delta=mod_delta, proj_lastrun=proj_lastrun)
    except KeyboardInterrupt:
        logger.warn('Killed by user.')
        flagfile = os.path.join(os.path.join(
            DAX_SETTINGS.get_results_dir(), 'FlagFiles'),
            '%s_%s' % (lockfile_prefix, launcher.BUILD_SUFFIX))
        _launcher_obj.unlock_flagfile(flagfile)
    except Exception as e:
        logger.critical('Caught exception building Project in bin.build')
        logger.critical('Exception Class %s with message %s' % (e.__class__,
                                                                e.message))
        flagfile = os.path.join(os.path.join(
            DAX_SETTINGS.get_results_dir(), 'FlagFiles'),
            '%s_%s' % (lockfile_prefix, launcher.BUILD_SUFFIX))
        _launcher_obj.unlock_flagfile(flagfile)

    logger.info('finished build, End Time: %s' % str(datetime.now()))


def update_tasks(settings_path, logfile, debug, projects=None, sessions=None):
    """
    Method that is responsible for updating a Task.

    :param settings_path: Path to the project settings file
    :param logfile: Full file of the file used to log to
    :param debug: Should debug mode be used
    :param projects: Project(s) that need to be launched
    :param sessions: Session(s) that need to be updated
    :return: None

    """
    # Logger for logs
    logger = set_logger(logfile, debug)

    _launcher_obj = read_settings(settings_path, logger, exe='update_tasks')
    lockfile_prefix = os.path.splitext(os.path.basename(settings_path))[0]
    try:
        _launcher_obj.update_tasks(lockfile_prefix, projects, sessions)
    except KeyboardInterrupt:
        logger.warn('Killed by user.')
        flagfile = os.path.join(os.path.join(
            DAX_SETTINGS.get_results_dir(), 'FlagFiles'),
            '%s_%s' % (lockfile_prefix, launcher.UPDATE_SUFFIX))
        _launcher_obj.unlock_flagfile(flagfile)
    except Exception as e:
        logger.critical('Caught exception updating tasks in bin.update_tasks')
        logger.critical('Exception Class %s with message %s' % (e.__class__,
                                                                e.message))
        flagfile = os.path.join(os.path.join(
            DAX_SETTINGS.get_results_dir(), 'FlagFiles'),
            '%s_%s' % (lockfile_prefix, launcher.UPDATE_SUFFIX))
        _launcher_obj.unlock_flagfile(flagfile)

    logger.info('finished updating tasks, End Time: %s' % str(datetime.now()))


def pi_from_project(project):
    """
    Get the last name of PI who owns the project on XNAT

    :param project: String of the ID of project on XNAT.
    :return: String of the PIs last name

    """
    pi_name = ''
    with XnatUtils.get_interface() as intf:
        proj = intf.select.project(project)
        pi_name = proj.attrs.get('xnat:projectdata/pi/lastname')

    return pi_name


def read_yaml_settings(yaml_file, logger):
    """
    Method to read the settings yaml file and generate the launcher object.

    :param yaml_file: path to yaml file defining the settings
    :return: launcher object
    """
    if not os.path.isfile(yaml_file):
        err = 'Path not found for {}'
        raise DaxError(err.format(yaml_file))

    doc = XnatUtils.read_yaml(yaml_file)

    # Set Inputs from Yaml
    check_default_keys(yaml_file, doc)

    # Set attributes for settings
    attrs = doc.get('attrs')

    # Set singularity image dir
    singularity_imagedir = doc.get('singularity_imagedir')

    # Read modules
    modulelib = doc.get('modulelib')
    mods = dict()
    modules = doc.get('modules', list())
    for mod_dict in modules:
        if mod_dict.get('filepath') is None:
            err = 'Filepath not set for {}'.format(mod_dict.get('name'))
            raise DaxError(err)

        mod_path = mod_dict.get('filepath')
        if not os.path.isabs(mod_path) and modulelib:
            # Preprend lib location
            mod_path = os.path.join(modulelib, mod_path)

        mods[mod_dict.get('name')] = load_from_file(
            mod_path, mod_dict.get('arguments'), logger)

    # Read processors
    procs = dict()
    processors = doc.get('processors', list())
    for proc_dict in processors:
        if proc_dict.get('filepath') is None:
            err = 'Filepath not set for {}'.format(proc_dict.get('name'))
            raise DaxError(err)
        procs[proc_dict.get('name')] = load_from_file(
            proc_dict.get('filepath'), proc_dict.get('arguments'), logger)

    # Read yaml processors
    processorlib = doc.get('processorlib')
    yamlprocs = dict()
    yamls = doc.get('yamlprocessors', list())
    for yaml_dict in yamls:
        if yaml_dict.get('filepath') is None:
            err = 'Filepath not set for {}'.format(yaml_dict.get('name'))
            raise DaxError(err)

        yaml_path = yaml_dict.get('filepath')
        if not os.path.isabs(yaml_path) and processorlib:
            # Preprend lib location
            yaml_path = os.path.join(processorlib, yaml_path)

        yamlprocs[yaml_dict.get('name')] = load_from_file(
            yaml_path, yaml_dict.get('arguments'),
            logger, singularity_imagedir)

    # Read projects
    proj_mod = dict()
    proj_proc = dict()
    yaml_proc = dict()
    projects = doc.get('projects')
    for proj_dict in projects:
        project = str(proj_dict.get('project'))
        if project:
            # modules:
            if proj_dict.get('modules'):
                for mod_n in proj_dict.get('modules').split(','):
                    if project not in list(proj_mod.keys()):
                        proj_mod[project] = [mods[mod_n]]
                    else:
                        proj_mod[project].append(mods[mod_n])

            # processors:
            if proj_dict.get('processors'):
                for proc_n in map(lambda s: s.strip(),
                                  proj_dict.get('processors').split(',')):
                    if project not in list(proj_proc.keys()):
                        proj_proc[project] = [procs[proc_n]]
                    else:
                        proj_proc[project].append(procs[proc_n])

            # yaml_proc:
            if proj_dict.get('yamlprocessors'):
                for yaml_n in map(lambda s: s.strip(),
                                  proj_dict.get('yamlprocessors').split(',')):
                    if project not in list(yaml_proc.keys()):
                        yaml_proc[project] = [yamlprocs[yaml_n]]
                    else:
                        yaml_proc[project].append(yamlprocs[yaml_n])

    # set in attrs:
    attrs['project_process_dict'] = proj_proc
    attrs['project_modules_dict'] = proj_mod
    attrs['yaml_dict'] = yaml_proc

    return launcher.Launcher(**attrs)


def check_default_keys(yaml_file, doc):
    """ Static method to raise error if key not found in dictionary from
    yaml file.
    :param yaml_file: path to yaml file defining the processor
    :param doc: doc dictionary extracted from the yaml file
    """
    # processors / modules / yamlprocessors are not required
    for key in ['projects', 'attrs']:
        raise_yaml_error_if_no_key(doc, yaml_file, key)


def raise_yaml_error_if_no_key(doc, yaml_file, key):
    """Method to raise an execption if the key is not in the dict
    :param doc: dict to check
    :param yaml_file: YAMLfile path
    :param key: key to search
    """
    if key not in list(doc.keys()):
        err = 'YAML File {} does not have {} defined. See example.'
        raise DaxError(err.format(yaml_file, key))


def load_from_file(filepath, args, logger, singularity_imagedir=None):
    """
    Check if a file exists and if it's a python file
    :param filepath: path to the file to test
    :return: True the file pass the test, False otherwise
    """
    if args is not None:
        _tmp = 'test.{}(**args)'
    else:
        _tmp = 'test.{}()'

    if not os.path.isfile(filepath):
        raise DaxError('File %s does not exists.' % filepath)

    if filepath.endswith('.py'):
        test = imp.load_source('test', filepath)
        try:
            return eval(_tmp.format(test.__processor_name__))
        except AttributeError:
            pass

        try:
            return eval(_tmp.format(os.path.basename(filepath)[:-3]))
        except AttributeError:
            pass

        err = '[ERROR] Module or processor NOT FOUND in the python file {}.'
        logger.err(err.format(filepath))

    elif filepath.endswith('.yaml'):
<<<<<<< HEAD
        yaml_obj = yaml_doc.YamlDoc().from_file(filepath)
        return processors.AutoProcessor(XnatUtils, yaml_obj, args)
=======
        return processors.load_from_yaml(filepath, args, singularity_imagedir)
>>>>>>> 4b0d1182

    return None<|MERGE_RESOLUTION|>--- conflicted
+++ resolved
@@ -357,11 +357,7 @@
         logger.err(err.format(filepath))
 
     elif filepath.endswith('.yaml'):
-<<<<<<< HEAD
-        yaml_obj = yaml_doc.YamlDoc().from_file(filepath)
-        return processors.AutoProcessor(XnatUtils, yaml_obj, args)
-=======
-        return processors.load_from_yaml(filepath, args, singularity_imagedir)
->>>>>>> 4b0d1182
+        return processors.load_from_yaml(
+            XnatUtils, filepath, args, singularity_imagedir)
 
     return None
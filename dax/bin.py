--- conflicted
+++ resolved
@@ -89,20 +89,14 @@
     lockfile_prefix = os.path.splitext(os.path.basename(settings_path))[0]
 
     # Run the updates
-<<<<<<< HEAD
     logger.info('running build, Start Time:'+str(datetime.now()))
-    settings.myLauncher.build(lockfile_prefix, projects, sessions, mod_delta=mod_delta)
-    logger.info('finished build, End Time: '+str(datetime.now()))
-=======
-    logger.info('running update, Start Time:'+str(datetime.now()))
-    try:
-        settings.myLauncher.build(lockfile_prefix, projects, sessions)
+    try:
+        settings.myLauncher.build(lockfile_prefix, projects, sessions, mod_delta=mod_delta)
     except Exception as e:
         logger.critical('Caught exception building Project in bin.build')
-        logger.critical('Exception Class %s with message %s' % (e.__class__, e.message))
-
-    logger.info('finished update, End Time: '+str(datetime.now()))
->>>>>>> 225524b3
+        logger.critical('Exception Class %s with message %s' % (e.__class__, e.message))      
+    
+    logger.info('finished build, End Time: '+str(datetime.now()))
 
 def update_tasks(settings_path, logfile, debug, projects=None, sessions=None):
     """

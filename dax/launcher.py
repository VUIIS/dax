--- conflicted
+++ resolved
@@ -72,7 +72,7 @@
                  xnat_user=None, xnat_pass=None, xnat_host=None,
                  job_email=None, job_email_options='bae', max_age=DEFAULT_MAX_AGE, 
                  launcher_type=DEFAULT_LAUNCHER_TYPE,
-                 use_lastupdate=False):
+                 use_lastupdate=True):
         """
         Entry point for the Launcher class
 
@@ -239,20 +239,17 @@
                 mes_format = """  +Launching job:{label}, currently {count} jobs in cluster queue"""
                 LOGGER.info(mes_format.format(label=cur_task.assessor_label,
                                               count=str(cur_job_count)))
-<<<<<<< HEAD
-            if self.launcher_type in ['diskq-cluster', 'diskq-combined']:
-                success = cur_task.launch()
-            else:
-                success = cur_task.launch(self.root_job_dir, self.job_email, self.job_email_options, self.xnat_host, writeonly, pbsdir)
-
-=======
+
             try:
-                success = cur_task.launch(self.root_job_dir, self.job_email, self.job_email_options, self.xnat_host, writeonly, pbsdir)
+                if self.launcher_type in ['diskq-cluster', 'diskq-combined']:
+                    success = cur_task.launch()
+                else:
+                    success = cur_task.launch(self.root_job_dir, self.job_email, self.job_email_options, self.xnat_host, writeonly, pbsdir)
             except Exception as E:
                 LOGGER.critical('Caught exception launching job %s' % cur_task.assessor_label)
                 LOGGER.critical('Exception class %s caught with message %s' %(E.__class__, E.message))
                 success = False
->>>>>>> 225524b3
+
             if not success:
                 LOGGER.error('ERROR:failed to launch job')
                 raise cluster.ClusterLaunchException
@@ -309,19 +306,7 @@
                                            project_list,
                                            sessions_local)
 
-<<<<<<< HEAD
                 LOGGER.info(str(len(task_list))+' open tasks found')
-=======
-            LOGGER.info('Updating tasks...')
-            for cur_task in task_list:
-                LOGGER.info('     Updating task:'+cur_task.assessor_label)
-                try:
-                    cur_task.update_status()
-                except Exception as E:
-                    LOGGER.critical('Caught exception updating assessor %s' % cur_task.assessor_label)
-                    LOGGER.critical('Exception class %s caught with message %s' %(E.__class__, E.message))
->>>>>>> 225524b3
-
                 LOGGER.info('Updating tasks...')
                 for cur_task in task_list:
                     LOGGER.info('     Updating task:' + cur_task.assessor_label)
@@ -379,15 +364,11 @@
             # Build projects
             for project_id in project_list:
                 LOGGER.info('===== PROJECT:'+project_id+' =====')
-<<<<<<< HEAD
-                self.build_project(xnat, project_id, lockfile_prefix, sessions_local, mod_delta=mod_delta)
-=======
                 try:
-                    self.build_project(xnat, project_id, lockfile_prefix, sessions_local)
+                    self.build_project(xnat, project_id, lockfile_prefix, sessions_local, mod_delta=mod_delta)
                 except Exception as E:
                     LOGGER.critical('Caught exception building project  %s' % project_id)
                     LOGGER.critical('Exception class %s caught with message %s' %(E.__class__, E.message))
->>>>>>> 225524b3
 
         finally:
             self.finish_script(xnat, flagfile, project_list, 1, 2, project_local)
@@ -429,7 +410,6 @@
 
         # Update each session from the list:
         for sess_info in sessions:
-<<<<<<< HEAD
             if self.use_lastupdate and not has_new and not sessions_local:
                 last_mod = datetime.strptime(sess_info['last_modified'][0:19], UPDATE_FORMAT)
                 now_date = datetime.today()
@@ -459,43 +439,18 @@
             if self.use_lastupdate:
                 update_start_time = datetime.now()
 
-            self.build_session(xnat, sess_info, exp_procs, scan_procs, exp_mods, scan_mods)
-            if self.use_lastupdate:
-                self.set_session_lastupdated(xnat, sess_info, update_start_time)
-=======
-            last_mod = datetime.strptime(sess_info['last_modified'][0:19], UPDATE_FORMAT)
-            now_date = datetime.today()
-            last_up = self.get_lastupdated(sess_info)
-
-            #If sessions_local is set, skip checking the date
-            if not has_new and last_up != None and \
-               last_mod < last_up and not sessions_local and \
-               now_date < last_mod+timedelta(days=int(self.max_age)):
-                mess = """  +Session:{sess}: skipping, last_mod={mod},last_up={up}"""
-                mess_str = mess.format(sess=sess_info['label'], mod=str(last_mod), up=str(last_up))
-                LOGGER.info(mess_str)
-            else:
-                update_run_count = 0
-                got_updated = False
-                while update_run_count < 3 and not got_updated:
-                    mess = """  +Session:{sess}: updating (count:{count})..."""
-                    LOGGER.info(mess.format(sess=sess_info['label'], count=update_run_count))
-                    # NOTE: we keep the starting time of the update
-                    # and will check if something change during the update
-                    update_start_time = datetime.now()
-                    try:
-                        self.build_session(xnat, sess_info, exp_procs, scan_procs, exp_mods, scan_mods)
-                    except Exception as E:
-                        LOGGER.critical('Caught exception building sessions %s' % sess_info['session_label'])
-                        LOGGER.critical('Exception class %s caught with message %s' %(E.__class__, E.message))
-                    try:
-                        got_updated = self.set_session_lastupdated(xnat, sess_info, update_start_time)
-                    except Exception as E:
-                        LOGGER.critical('Caught exception setting session timestamp %s' % sess_info['session_label'])
-                        LOGGER.critical('Exception class %s caught with message %s' %(E.__class__, E.message))
-                    update_run_count = update_run_count+1
-                    LOGGER.debug('\n')
->>>>>>> 225524b3
+            try:
+                self.build_session(xnat, sess_info, exp_procs, scan_procs, exp_mods, scan_mods)
+            except Exception as E:
+                LOGGER.critical('Caught exception building sessions %s' % sess_info['session_label'])
+                LOGGER.critical('Exception class %s caught with message %s' %(E.__class__, E.message))
+            
+            try:
+                if self.use_lastupdate:
+                    self.set_session_lastupdated(xnat, sess_info, update_start_time)
+            except Exception as E:
+                LOGGER.critical('Caught exception setting session timestamp %s' % sess_info['session_label'])
+                LOGGER.critical('Exception class %s caught with message %s' %(E.__class__, E.message))
 
         if not sessions_local or sessions_local.lower() == 'all':
             # Modules after run
@@ -553,7 +508,6 @@
                 LOGGER.debug('+SCAN: ' + cscan.info()['scan_id'])
                 self.build_scan_processors(xnat, cscan, scan_proc_list)
 
-<<<<<<< HEAD
         # Session Processors
         LOGGER.debug('== Build session processors ==')
         if sess_proc_list:
@@ -561,25 +515,6 @@
 
     def build_session_processors(self, xnat, csess, sess_proc_list):
         sess_info = csess.info()
-=======
-                try:
-                    sess_mod.run(session_info, sess_obj)
-                except Exception as E:
-                    LOGGER.critical('Caught exception building session module %s' % session_info['session_label'])
-                    LOGGER.critical('Exception class %s caught with message %s' %(E.__class__, E.message))
-
-        # Scans
-        LOGGER.debug('== Build modules/processors for scans in session ==')
-        if scan_proc_list or scan_mod_list:
-            for cscan in csess.scans():
-                LOGGER.debug('+SCAN: '+cscan.info()['scan_id'])
-
-                try:
-                    self.build_scan(xnat, cscan, scan_proc_list, scan_mod_list)
-                except Exception as E:
-                    LOGGER.critical('Caught exception building scan in session %s' % sess_info['session_label'])
-                    LOGGER.critical('Exception class %s caught with message %s' %(E.__class__, E.message))
->>>>>>> 225524b3
 
         for sess_proc in sess_proc_list:
             if not sess_proc.should_run(sess_info):
@@ -613,17 +548,6 @@
                     sess_task = sess_proc.get_task(xnat, csess, RESULTS_DIR)
                     log_updating_status(sess_proc.name, sess_task.assessor_label)
                     has_inputs, qcstatus = sess_proc.has_inputs(csess)
-<<<<<<< HEAD
-                    if has_inputs == 1:
-                        sess_task.set_status(task.NEED_TO_RUN)
-                        sess_task.set_qcstatus(task.JOB_PENDING)
-                    elif has_inputs == -1:
-                        sess_task.set_status(task.NO_DATA)
-                        sess_task.set_qcstatus(qcstatus)
-                    else:
-                        sess_task.set_qcstatus(qcstatus)
-
-=======
                     try:
                         if has_inputs == 1:
                             sess_task.set_status(task.NEED_TO_RUN)
@@ -638,7 +562,6 @@
                                         'while setting assessor status' %
                                         sess_info['session_label'])
                         LOGGER.critical('Exception class %s caught with message %s' %(E.__class__, E.message))
->>>>>>> 225524b3
                 else:
                     # Other statuses handled by dax_update_tasks
                     pass
@@ -661,7 +584,11 @@
                 if sess_obj == None:
                     sess_obj = csess.full_object()
 
-                sess_mod.run(sess_info, sess_obj)
+                try:
+                    sess_mod.run(sess_info, sess_obj)
+                except Exception as E:
+                    LOGGER.critical('Caught exception building session module %s' % sess_info['session_label'])
+                    LOGGER.critical('Exception class %s caught with message %s' %(E.__class__, E.message))
 
     def build_scan_processors(self, xnat, cscan, scan_proc_list):
         """
@@ -674,23 +601,6 @@
         :return: None
         """
         scan_info = cscan.info()
-<<<<<<< HEAD
-=======
-        scan_obj = None
-
-        # Modules
-        for scan_mod in scan_mod_list:
-            LOGGER.debug('* Module: '+scan_mod.getname())
-            if scan_mod.needs_run(cscan, xnat):
-                if scan_obj == None:
-                    scan_obj = XnatUtils.get_full_object(xnat, scan_info)
-
-                try:
-                    scan_mod.run(scan_info, scan_obj)
-                except Exception as E:
-                    LOGGER.critical('Caught exception building session scan module in session %s' % scan_info['session_label'])
-                    LOGGER.critical('Exception class %s caught with message %s' %(E.__class__, E.message))
->>>>>>> 225524b3
 
         # Processors
         for scan_proc in scan_proc_list:
@@ -755,7 +665,12 @@
                 if scan_obj == None:
                     scan_obj = XnatUtils.get_full_object(xnat, scan_info)
 
-                scan_mod.run(scan_info, scan_obj)
+                
+                try:
+                    scan_mod.run(scan_info, scan_obj)
+                except Exception as E:
+                    LOGGER.critical('Caught exception building session scan module in session %s' % scan_info['session_label'])
+                    LOGGER.critical('Exception class %s caught with message %s' %(E.__class__, E.message))
 
     def module_prerun(self, project_id, settings_filename=''):
         """
@@ -1071,29 +986,19 @@
         last_mod = datetime.strptime(last_modified_xnat[0:19], '%Y-%m-%d %H:%M:%S')
         if last_mod > update_start_time:
             return False
-<<<<<<< HEAD
 
         # format:
         update_str = (datetime.now()+timedelta(minutes=1)).strftime(UPDATE_FORMAT)
         # We set update to one minute into the future
         # since setting update field will change last modified time
         LOGGER.debug('setting last_updated for:' + sess_info['label'] + ' to ' + update_str)
-        sess_obj.attrs.set(xsi_type + '/original', UPDATE_PREFIX + update_str)
-        return True
-=======
-        else:
-            #format:
-            update_str = (datetime.now()+timedelta(minutes=1)).strftime(UPDATE_FORMAT)
-            # We set update to one minute into the future
-            # since setting update field will change last modified time
-            LOGGER.debug('setting last_updated for:'+sess_info['label']+' to '+update_str)
-            try:
-                sess_obj.attrs.set(xsi_type+'/original', UPDATE_PREFIX+update_str)
-            except Exception as E:
+        try:
+            sess_obj.attrs.set(xsi_type + '/original', UPDATE_PREFIX + update_str)
+        except Exception as E:
                 LOGGER.critical('Caught exception setting update timestamp for session %s' % sess_info['session_label'])
                 LOGGER.critical('Exception class %s caught with message %s' %(E.__class__, E.message))
-            return True
->>>>>>> 225524b3
+
+        return True
 
     @staticmethod
     def has_new_processors(xnat, project_id, sess_proc_list, scan_proc_list):
